--- conflicted
+++ resolved
@@ -426,12 +426,7 @@
       std::string vertex         = GetShader("vertex", propertyValue);
       std::string fragment       = GetShader("fragment", propertyValue);
 
-<<<<<<< HEAD
       SetPrograms( vertexPrefix, fragmentPrefix, vertex, fragment );
-=======
-      GeometryType geometryType      = GEOMETRY_TYPE_IMAGE; // only images are supported
-      SetPrograms( geometryType, vertexPrefix, fragmentPrefix, vertex, fragment );
->>>>>>> 8fe9a060
       break;
     }
 
