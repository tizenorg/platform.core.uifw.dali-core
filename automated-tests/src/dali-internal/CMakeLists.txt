SET(PKG_NAME "dali-internal")

SET(EXEC_NAME "tct-${PKG_NAME}-core")
SET(RPM_NAME "core-${PKG_NAME}-tests")

SET(CAPI_LIB "dali-internal")

SET(TC_SOURCES
        utc-Dali-Internal-Handles.cpp
        utc-Dali-Internal-ImageFactory.cpp
<<<<<<< HEAD
        utc-Dali-Internal-Text.cpp
=======
        utc-Dali-Internal-Mesh.cpp
>>>>>>> 56d2c35b
        utc-Dali-Internal-ResourceClient.cpp
        utc-Dali-Internal-Image-Culling.cpp
        utc-Dali-Internal-FixedSizeMemoryPool.cpp
        utc-Dali-Internal-MemoryPoolObjectAllocator.cpp
        utc-Dali-Internal-RelayoutController.cpp
)

LIST(APPEND TC_SOURCES
        ../dali/dali-test-suite-utils/mesh-builder.cpp
        ../dali/dali-test-suite-utils/test-harness.cpp
        ../dali/dali-test-suite-utils/dali-test-suite-utils.cpp
        ../dali/dali-test-suite-utils/test-application.cpp
        ../dali/dali-test-suite-utils/test-dynamics.cpp
        ../dali/dali-test-suite-utils/test-gesture-manager.cpp
        ../dali/dali-test-suite-utils/test-gl-abstraction.cpp
        ../dali/dali-test-suite-utils/test-gl-sync-abstraction.cpp
        ../dali/dali-test-suite-utils/test-native-image.cpp
        ../dali/dali-test-suite-utils/test-platform-abstraction.cpp
        ../dali/dali-test-suite-utils/test-render-controller.cpp
        ../dali/dali-test-suite-utils/test-trace-call-stack.cpp
)

PKG_CHECK_MODULES(${CAPI_LIB} REQUIRED
     dali-core
)

SET(CMAKE_CXX_FLAGS  "${CMAKE_CXX_FLAGS} -O0 -ggdb --coverage -Wall -Werror=return-type")

FOREACH(directory ${${CAPI_LIB}_LIBRARY_DIRS})
    SET(CMAKE_CXX_LINK_FLAGS "${CMAKE_CXX_LINK_FLAGS} -L${directory}")
ENDFOREACH(directory ${CAPI_LIB_LIBRARY_DIRS})

INCLUDE_DIRECTORIES(
    ${${CAPI_LIB}_INCLUDE_DIRS}
    ../dali/dali-test-suite-utils
    ../../..
)

ADD_EXECUTABLE(${EXEC_NAME} ${EXEC_NAME}.cpp ${TC_SOURCES})
TARGET_LINK_LIBRARIES(${EXEC_NAME}
    ${${CAPI_LIB}_LIBRARIES}
)

INSTALL(PROGRAMS ${EXEC_NAME}
    DESTINATION ${BIN_DIR}/${EXEC_NAME}
)<|MERGE_RESOLUTION|>--- conflicted
+++ resolved
@@ -8,11 +8,6 @@
 SET(TC_SOURCES
         utc-Dali-Internal-Handles.cpp
         utc-Dali-Internal-ImageFactory.cpp
-<<<<<<< HEAD
-        utc-Dali-Internal-Text.cpp
-=======
-        utc-Dali-Internal-Mesh.cpp
->>>>>>> 56d2c35b
         utc-Dali-Internal-ResourceClient.cpp
         utc-Dali-Internal-Image-Culling.cpp
         utc-Dali-Internal-FixedSizeMemoryPool.cpp
