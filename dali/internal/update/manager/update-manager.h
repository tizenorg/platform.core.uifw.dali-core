#ifndef __DALI_INTERNAL_SCENE_GRAPH_UPDATE_MANAGER_H__
#define __DALI_INTERNAL_SCENE_GRAPH_UPDATE_MANAGER_H__

/*
 * Copyright (c) 2014 Samsung Electronics Co., Ltd.
 *
 * Licensed under the Apache License, Version 2.0 (the "License");
 * you may not use this file except in compliance with the License.
 * You may obtain a copy of the License at
 *
 * http://www.apache.org/licenses/LICENSE-2.0
 *
 * Unless required by applicable law or agreed to in writing, software
 * distributed under the License is distributed on an "AS IS" BASIS,
 * WITHOUT WARRANTIES OR CONDITIONS OF ANY KIND, either express or implied.
 * See the License for the specific language governing permissions and
 * limitations under the License.
 *
 */

// INTERNAL INCLUDES
#include <dali/public-api/common/vector-wrapper.h>
#include <dali/public-api/common/dali-common.h>

#include <dali/integration-api/resource-declarations.h>

#include <dali/internal/common/message.h>
#include <dali/internal/common/type-abstraction-enums.h>
#include <dali/internal/common/shader-saver.h>
#include <dali/internal/event/common/event-thread-services.h>
#include <dali/internal/update/animation/scene-graph-animation.h>
#include <dali/internal/update/common/scene-graph-buffers.h>
#include <dali/internal/update/common/scene-graph-property-notification.h>
#include <dali/internal/update/manager/object-owner-container.h>
#include <dali/internal/update/node-attachments/node-attachment.h>
#include <dali/internal/update/nodes/node.h>
#include <dali/internal/update/nodes/scene-graph-layer.h>

#include <dali/internal/render/shaders/scene-graph-shader.h>

namespace Dali
{

namespace Integration
{
class GlSyncAbstraction;
class RenderController;

} // namespace Integration

namespace Internal
{

class PropertyNotifier;
class NotificationManager;
class CompleteNotificationInterface;
class ResourceManager;
class TouchResampler;

// value types used by messages
template <> struct ParameterType< PropertyNotification::NotifyMode >
: public BasicType< PropertyNotification::NotifyMode > {};

namespace SceneGraph
{

class Animation;
class DiscardQueue;
class PanGesture;
class RenderManager;
class RenderTaskList;
class RenderQueue;
class TextureCache;
class Geometry;
class PropertyBuffer;
class Material;
class Sampler;
class RendererAttachment;

/**
 * UpdateManager maintains a scene graph i.e. a tree of nodes and attachments and
 * other property owner objects.
 * It controls the Update traversal, in which nodes are repositioned/animated,
 * and organizes the the culling and rendering of the scene.
 * It also maintains the lifecycle of nodes and other property owners that are
 * disconnected from the scene graph.
 */
class UpdateManager : public ShaderSaver
{
public:

  /**
   * Construct a new UpdateManager.
   * @param[in] notificationManager This should be notified when animations have finished.
   * @param[in] glSyncAbstraction Used to determine when framebuffers are ready
   * @param[in] animationFinishedNotifier The CompleteNotificationInterface that handles animation completions
   * @param[in] propertyNotifier The PropertyNotifier
   * @param[in] resourceManager The resource manager used to load textures etc.
   * @param[in] discardQueue Nodes are added here when disconnected from the scene-graph.
   * @param[in] controller After messages are flushed, we request a render from the RenderController.
   * @param[in] renderManager This is responsible for rendering the results of each "update".
   * @param[in] renderQueue Used to queue messages for the next render.
   * @param[in] textureCache Used for caching textures.
   * @param[in] touchResampler Used for re-sampling touch events.
   */
  UpdateManager( NotificationManager& notificationManager,
                 Integration::GlSyncAbstraction& glSyncAbstraction,
                 CompleteNotificationInterface& animationFinishedNotifier,
                 PropertyNotifier& propertyNotifier,
                 ResourceManager& resourceManager,
                 DiscardQueue& discardQueue,
                 Integration::RenderController& controller,
                 RenderManager& renderManager,
                 RenderQueue& renderQueue,
                 TextureCache& textureCache,
                 TouchResampler& touchResampler );

  /**
   * Destructor.
   */
  virtual ~UpdateManager();

  // Node connection methods

  /**
   * Get the scene graph side list of RenderTasks.
   * @param[in] systemLevel True if using the system-level overlay.
   * @return The list of render tasks
   */
  RenderTaskList* GetRenderTaskList( bool systemLevel );

  /**
   * Installs a new layer as the root node.
   * @pre The UpdateManager does not already have an installed root node.
   * @pre The layer is of derived Node type Layer.
   * @pre The layer does not have a parent.
   * @param[in] layer The new root node.
   * @param[in] systemLevel True if using the system-level overlay.
   * @post The node is owned by UpdateManager.
   */
  void InstallRoot( Layer* layer, bool systemLevel );

  /**
   * Add a Node; UpdateManager takes ownership.
   * @pre The node does not have a parent.
   * @param[in] node The node to add.
   */
  void AddNode( Node* node );

  /**
   * Connect a Node to the scene-graph.
   * A disconnected Node has has no parent or children, and its properties cannot be animated/constrained.
   * @pre The node does not already have a parent.
   * @param[in] node The new parent node.
   * @param[in] node The node to connect.
   */
  void ConnectNode( Node* parent, Node* node, int index );

  /**
   * Disconnect a Node from the scene-graph.
   * A disconnected Node has has no parent or children, and its properties cannot be animated/constrained.
   * @pre The node has a parent.
   * @param[in] node The node to disconnect.
   */
  void DisconnectNode( Node* node );

  /**
   * Called when a property is set on a disconnected Node (via public API)
   * A disconnected Node has has no parent or children, and its properties cannot be animated/constrained.
   * @pre The node does not have a parent.
   * @param[in] node The node to set as "active".
   */
  void SetNodeActive( Node* node );

  /**
   * Destroy a Node owned by UpdateManager.
   * This is not immediate; Nodes are passed to the RenderQueue to allow GL resources to be deleted.
   * In the following update, the previously queued Nodes may be deleted.
   * @pre The node has been disconnected from the scene-graph i.e. has no parent or children.
   * @param[in] node The node to destroy.
   */
  void DestroyNode( Node* node );

  /**
   * Attach an object to a Node.
   * The UpdateManager is responsible for calling NodeAttachment::Initialize().
   * @param[in] node The node which will own the attachment.
   * @param[in] attachment The object to attach.
   */
  void AttachToNode( Node* node, NodeAttachment* attachment );

  /**
   * Attach a renderer to the scene graph
   */
  void AttachToSceneGraph( RendererAttachment* renderer );


  /**
   * Add a newly created object.
   * @param[in] object The object to add.
   * @post The object is owned by UpdateManager.
   */
  void AddObject( PropertyOwner* object );

  /**
   * Remove an object.
   * @param[in] object The object to remove.
   */
  void RemoveObject( PropertyOwner* object );

  // Animations

  /**
   * Add a newly created animation.
   * @param[in] animation The animation to add.
   * @post The animation is owned by UpdateManager.
   */
  void AddAnimation( Animation* animation );

  /**
   * Stop an animation.
   * @param[in] animation The animation to stop.
   */
  void StopAnimation( Animation* animation );

  /**
   * Remove an animation.
   * @param[in] animation The animation to remove.
   */
  void RemoveAnimation( Animation* animation );

  /**
   * Query whether any animations are currently running.
   * @return True if any animations are running.
   */
  bool IsAnimationRunning() const;

  // Property Notification

  /**
   * Add a newly created property notification
   * @param[in] propertyNotification The notification to add
   * @post The propertyNotification is owned by UpdateManager.
   */
  void AddPropertyNotification( PropertyNotification* propertyNotification );

  /**
   * Remove a property notification
   * @param[in] propertyNotification The notification to remove
   */
  void RemovePropertyNotification( PropertyNotification* propertyNotification );

  /**
   * Set Notify state for PropertyNotification
   * @param[in] propertyNotification The notification to remove
   * @param[in] notifyMode The notification mode.
   */
  void PropertyNotificationSetNotify( PropertyNotification* propertyNotification, PropertyNotification::NotifyMode notifyMode );

  /**
   * @brief Get the geometry owner
   *
   * @return The geometry owner
   */
  ObjectOwnerContainer< Geometry >& GetGeometryOwner();

  /**
   * @brief Get the material owner
   *
   * @return The material owner
   */
  ObjectOwnerContainer< Material >& GetMaterialOwner();

  /**
   * @brief Get the sampler owner
   *
   * @return The sampler owner
   */
  ObjectOwnerContainer< Sampler >& GetSamplerOwner();

  /**
   * @brief Get the property buffer owner
   *
   * @return The property buffer owner
   */
  ObjectOwnerContainer< PropertyBuffer >& GetPropertyBufferOwner();


  // Shaders

  /**
   * Add a newly created shader.
   * @param[in] shader The shader to add.
   * @post The shader is owned by the UpdateManager.
   */
  void AddShader(Shader* shader);

  /**
   * Remove a shader.
   * @pre The shader has been added to the UpdateManager.
   * @param[in] shader The shader to remove.
   * @post The shader is destroyed.
   */
  void RemoveShader(Shader* shader);

  /**
   * Set the shader program for a Shader object
   * @param[in] shader        The shader to modify
   * @param[in] shaderData    Source code, hash over source, and optional compiled binary for the shader program
   * @param[in] modifiesGeometry True if the vertex shader modifies geometry
   */
  void SetShaderProgram( Shader* shader, Internal::ShaderDataPtr shaderData, bool modifiesGeometry );

  /**
   * @brief Accept compiled shaders passed back on render thread for saving.
   * @param[in] shaderData Source code, hash over source, and corresponding compiled binary to be saved.
   */
  virtual void SaveBinary( Internal::ShaderDataPtr shaderData );

  /**
   * @brief Set the destination for compiled shader binaries to be passed on to.
   * The dispatcher passed in will be called from the update thread.
   * @param[in] upstream A sink for ShaderDatas to be passed into.
   */
  void SetShaderSaver( ShaderSaver& upstream );

  // Gestures

  /**
   * Add a newly created gesture.
   * @param[in] gesture The gesture to add.
   * @post The gesture is owned by the UpdateManager.
   */
  void AddGesture( PanGesture* gesture );

  /**
   * Remove a gesture.
   * @pre The gesture has been added to the UpdateManager.
   * @param[in] gesture The gesture to remove.
   * @post The gesture is destroyed.
   */
  void RemoveGesture( PanGesture* gesture );

// Message queue handling

  /**
   * Reserve space for another message in the queue; this must then be initialized by the caller.
   * The message will be read from the update-thread after the next FlushMessages is called.
   * @post Calling this method may invalidate any previously returned slots.
   * @param[in] size The message size with respect to the size of type "char".
   * @param[in] updateScene A flag, when true denotes that the message will cause the scene-graph node tree to require an update.
   * @note the default value of updateScene should match that in EventThreadServices::ReserveMessageSlot.
   * @return A pointer to the first char allocated for the message.
   */
  unsigned int* ReserveMessageSlot( std::size_t size, bool updateScene = true );

  /**
   * @return the current event-buffer index.
   */
  BufferIndex GetEventBufferIndex() const
  {
    // inlined as its called often from event thread
    return mSceneGraphBuffers.GetEventBufferIndex();
  }

  /**
   * Called by the event-thread to signal that FlushQueue will be called
   * e.g. when it has finished event processing.
   */
  void EventProcessingStarted();

  /**
   * Flush the set of messages, which were previously stored with QueueMessage().
   * Calls to this thread-safe method should be minimized, to avoid thread blocking.
   *
   * @return True if there are messages to process.
   */
  bool FlushQueue();

public:

  /**
   * Performs an Update traversal on the scene-graph.
   * @param[in] elapsedSeconds The elapsed time that should be applied to animations.
   * @param[in] lastVSyncTimeMilliseconds The last time, in milliseconds, that we had a VSync.
   * @param[in] nextVSyncTimeMilliseconds The estimated time, in milliseconds, of the next VSync.
   * @return True if further updates are required e.g. during animations.
   */
  unsigned int Update( float elapsedSeconds, unsigned int lastVSyncTimeMilliseconds, unsigned int nextVSyncTimeMilliseconds );

  /**
   * Set the background color i.e. the glClear color used at the beginning of each frame.
   * @param[in] color The new background color.
   */
  void SetBackgroundColor(const Vector4& color);

  /**
   * Set the default surface rect.
   * @param[in] rect The rect value representing the surface.
   */
  void SetDefaultSurfaceRect( const Rect<int>& rect );

  /**
   * @copydoc Dali::Stage::KeepRendering()
   */
  void KeepRendering( float durationSeconds );

  /**
   * Sets the depths of all layers.
   * @param layers The layers in depth order.
   * @param[in] systemLevel True if using the system-level overlay.
   */
  void SetLayerDepths( const std::vector< Layer* >& layers, bool systemLevel );

<<<<<<< HEAD
#ifdef DALI_DYNAMICS_SUPPORT

  /**
   * Initialize the dynamics world
   * @param[in] world The dynamics world
   * @param[in] worldSettings The dynamics world settings
   * @param[in] debugShader The shader used for rendering dynamics debug information
   */
  void InitializeDynamicsWorld( DynamicsWorld* world, Integration::DynamicsWorldSettings* worldSettings );

  /**
   * Terminate the dynamics world
   */
  void TerminateDynamicsWorld();

#endif // DALI_DYNAMICS_SUPPORT

=======
>>>>>>> 06276017
private:

  // Undefined
  UpdateManager(const UpdateManager&);

  // Undefined
  UpdateManager& operator=(const UpdateManager& rhs);

  /**
   * Helper to check whether the update-thread should keep going.
   * @param[in] elapsedSeconds The time in seconds since the previous update.
   * @return True if the update-thread should keep going.
   */
  unsigned int KeepUpdatingCheck( float elapsedSeconds ) const;

  /**
   * Helper to calculate new camera setup when root node resizes.
   * @param[in] updateBuffer The buffer to read the root node size from.
   */
  void UpdateProjectionAndViewMatrices(int updateBuffer);

  /**
   * Post process resources that have been updated by renderer
   */
  void PostProcessResources();

  /**
   * Helper to reset a Node properties.
   * @param[in] node The node.
   */
  void ResetNodeProperty( Node& node );

  /**
   * Helper to reset all Node properties
   */
  void ResetProperties();

  /**
   * Perform gesture updates.
   * @param[in]  lastVSyncTime  The last VSync time in milliseconds.
   * @param[in]  nextVSyncTime  The estimated time of the next VSync in milliseconds.
   * @return true, if any properties were updated.
   */
  bool ProcessGestures( unsigned int lastVSyncTimeMilliseconds, unsigned int nextVSyncTimeMilliseconds );

  /**
   * Perform animation updates
   * @param[in] elapsedSeconds time since last frame
   */
  void Animate( float elapsedSeconds );

  /**
   * Perform constraint updates.
   * @note Applies constraints to nodes first (depth first search order).
   * Then shader constraints second (construction order)
   */
  void ApplyConstraints();

  /**
   * Perform property notification updates
   */
  void ProcessPropertyNotifications();

  /**
   * Pass shader binaries queued here on to event thread.
   */
  void ForwardCompiledShadersToEventThread();

  /**
   * Update the default camera.
   * This must be altered to match the root Node for 2D layouting.
   * @param[in] updateBuffer The buffer to read the root node size from.
   */
  void UpdateDefaultCamera( int updateBuffer );

  /**
   * Update node shaders, opacity, geometry etc.
   */
  void UpdateNodes();

private:

  // needs to be direct member so that getter for event buffer can be inlined
  SceneGraphBuffers mSceneGraphBuffers;

  struct Impl;
  Impl* mImpl;

};

// Messages for UpdateManager

inline void InstallRootMessage( UpdateManager& manager, Layer& root, bool systemLevel )
{
  typedef MessageValue2< UpdateManager, Layer*, bool > LocalType;

  // Reserve some memory inside the message queue
  unsigned int* slot = manager.ReserveMessageSlot( sizeof( LocalType ) );

  // Construct message in the message queue memory; note that delete should not be called on the return value
  new (slot) LocalType( &manager, &UpdateManager::InstallRoot, &root, systemLevel );
}

inline void AddNodeMessage( UpdateManager& manager, Node& node )
{
  typedef MessageValue1< UpdateManager, OwnerPointer<Node> > LocalType;

  // Reserve some memory inside the message queue
  unsigned int* slot = manager.ReserveMessageSlot( sizeof( LocalType ) );

  // Construct message in the message queue memory; note that delete should not be called on the return value
  new (slot) LocalType( &manager, &UpdateManager::AddNode, &node );
}

inline void ConnectNodeMessage( UpdateManager& manager, const Node& constParent, const Node& constChild, int index )
{
  // Update thread can edit the object
  Node& parent = const_cast< Node& >( constParent );
  Node& child = const_cast< Node& >( constChild );

  typedef MessageValue3< UpdateManager, Node*, Node*, int > LocalType;

  // Reserve some memory inside the message queue
  unsigned int* slot = manager.ReserveMessageSlot( sizeof( LocalType ) );

  // Construct message in the message queue memory; note that delete should not be called on the return value
  new (slot) LocalType( &manager, &UpdateManager::ConnectNode, &parent, &child, index );
}

inline void DisconnectNodeMessage( UpdateManager& manager, const Node& constNode )
{
  // Scene graph thread can modify this object.
  Node& node = const_cast< Node& >( constNode );

  typedef MessageValue1< UpdateManager, Node* > LocalType;

  // Reserve some memory inside the message queue
  unsigned int* slot = manager.ReserveMessageSlot( sizeof( LocalType ) );

  // Construct message in the message queue memory; note that delete should not be called on the return value
  new (slot) LocalType( &manager, &UpdateManager::DisconnectNode, &node );
}

inline void DestroyNodeMessage( UpdateManager& manager, const Node& constNode )
{
  // Scene graph thread can destroy this object.
  Node& node = const_cast< Node& >( constNode );

  typedef MessageValue1< UpdateManager, Node* > LocalType;

  // Reserve some memory inside the message queue
  unsigned int* slot = manager.ReserveMessageSlot( sizeof( LocalType ) );

  // Construct message in the message queue memory; note that delete should not be called on the return value
  new (slot) LocalType( &manager, &UpdateManager::DestroyNode, &node );
}

inline void AttachToNodeMessage( UpdateManager& manager, const Node& constParent, NodeAttachment* attachment )
{
  // Scene graph thread can modify this object.
  Node& parent = const_cast< Node& >( constParent );

  // @todo MESH_REWORK Don't pass by owner pointer after merge with SceneGraph::RenderableAttachment ? (not needed if we split RendererAttachment to 2 objects)
  typedef MessageValue2< UpdateManager, Node*, NodeAttachmentOwner > LocalType;

  // Reserve some memory inside the message queue
  unsigned int* slot = manager.ReserveMessageSlot( sizeof( LocalType ) );

  // Construct message in the message queue memory; note that delete should not be called on the return value
  new (slot) LocalType( &manager, &UpdateManager::AttachToNode, &parent, attachment );
}

inline void AttachToSceneGraphMessage( UpdateManager& manager, RendererAttachment* renderer )
{
  // @todo MESH_REWORK Pass by owner pointer after merge with SceneGraph::RenderableAttachment
  typedef MessageValue1< UpdateManager, RendererAttachment* > LocalType;

  // Reserve some memory inside the message queue
  unsigned int* slot = manager.ReserveMessageSlot( sizeof( LocalType ) );

  // Construct message in the message queue memory; note that delete should not be called on the return value
  new (slot) LocalType( &manager, &UpdateManager::AttachToSceneGraph, renderer );
}

inline void AddObjectMessage( UpdateManager& manager, PropertyOwner* object )
{
  typedef MessageValue1< UpdateManager, OwnerPointer<PropertyOwner> > LocalType;

  // Reserve some memory inside the message queue
  unsigned int* slot = manager.ReserveMessageSlot( sizeof( LocalType ) );

  // Construct message in the message queue memory; note that delete should not be called on the return value
  new (slot) LocalType( &manager, &UpdateManager::AddObject, object );
}

inline void RemoveObjectMessage( UpdateManager& manager, PropertyOwner* object )
{
  typedef MessageValue1< UpdateManager, PropertyOwner* > LocalType;

  // Reserve some memory inside the message queue
  unsigned int* slot = manager.ReserveMessageSlot( sizeof( LocalType ) );

  // Construct message in the message queue memory; note that delete should not be called on the return value
  new (slot) LocalType( &manager, &UpdateManager::RemoveObject, object );
}

inline void AddAnimationMessage( UpdateManager& manager, Animation* animation )
{
  typedef MessageValue1< UpdateManager, Animation* > LocalType;

  // Reserve some memory inside the message queue
  unsigned int* slot = manager.ReserveMessageSlot( sizeof( LocalType ) );

  // Construct message in the message queue memory; note that delete should not be called on the return value
  new (slot) LocalType( &manager, &UpdateManager::AddAnimation, animation );
}

inline void StopAnimationMessage( UpdateManager& manager, const Animation& constAnimation )
{
  // The scene-graph thread owns this object so it can safely edit it.
  Animation& animation = const_cast< Animation& >( constAnimation );

  typedef MessageValue1< UpdateManager, Animation* > LocalType;

  // Reserve some memory inside the message queue
  unsigned int* slot = manager.ReserveMessageSlot( sizeof( LocalType ) );

  // Construct message in the message queue memory; note that delete should not be called on the return value
  new (slot) LocalType( &manager, &UpdateManager::StopAnimation, &animation );
}

inline void RemoveAnimationMessage( UpdateManager& manager, const Animation& constAnimation )
{
  // The scene-graph thread owns this object so it can safely edit it.
  Animation& animation = const_cast< Animation& >( constAnimation );

  typedef MessageValue1< UpdateManager, Animation* > LocalType;

  // Reserve some memory inside the message queue
  unsigned int* slot = manager.ReserveMessageSlot( sizeof( LocalType ) );

  // Construct message in the message queue memory; note that delete should not be called on the return value
  new (slot) LocalType( &manager, &UpdateManager::RemoveAnimation, &animation );
}

inline void AddPropertyNotificationMessage( UpdateManager& manager, PropertyNotification* propertyNotification )
{
  typedef MessageValue1< UpdateManager, PropertyNotification* > LocalType;

  // Reserve some memory inside the message queue
  unsigned int* slot = manager.ReserveMessageSlot( sizeof( LocalType ) );

  // Construct message in the message queue memory; note that delete should not be called on the return value
  new (slot) LocalType( &manager, &UpdateManager::AddPropertyNotification, propertyNotification );
}

inline void RemovePropertyNotificationMessage( UpdateManager& manager, const PropertyNotification& constPropertyNotification )
{
  // The scene-graph thread owns this object so it can safely edit it.
  PropertyNotification& propertyNotification = const_cast< PropertyNotification& >( constPropertyNotification );

  typedef MessageValue1< UpdateManager, PropertyNotification* > LocalType;

  // Reserve some memory inside the message queue
  unsigned int* slot = manager.ReserveMessageSlot( sizeof( LocalType ) );

  // Construct message in the message queue memory; note that delete should not be called on the return value
  new (slot) LocalType( &manager, &UpdateManager::RemovePropertyNotification, &propertyNotification );
}

inline void PropertyNotificationSetNotifyModeMessage( UpdateManager& manager,
                                                      const PropertyNotification* constPropertyNotification,
                                                      PropertyNotification::NotifyMode notifyMode )
{
  // The scene-graph thread owns this object so it can safely edit it.
  PropertyNotification* propertyNotification = const_cast< PropertyNotification* >( constPropertyNotification );

  typedef MessageValue2< UpdateManager, PropertyNotification*, PropertyNotification::NotifyMode > LocalType;

  // Reserve some memory inside the message queue
  unsigned int* slot = manager.ReserveMessageSlot( sizeof( LocalType ) );

  // Construct message in the message queue memory; note that delete should not be called on the return value
  new (slot) LocalType( &manager, &UpdateManager::PropertyNotificationSetNotify, propertyNotification, notifyMode );
}

// The render thread can safely change the Shader
inline void AddShaderMessage( UpdateManager& manager, Shader& shader )
{
  typedef MessageValue1< UpdateManager, OwnerPointer< Shader > > LocalType;

  // Reserve some memory inside the message queue
  unsigned int* slot = manager.ReserveMessageSlot( sizeof( LocalType ) );

  // Construct message in the message queue memory; note that delete should not be called on the return value
  new (slot) LocalType( &manager, &UpdateManager::AddShader, &shader );
}

// The render thread can safely change the Shader
inline void RemoveShaderMessage( UpdateManager& manager, Shader& shader )
{
  typedef MessageValue1< UpdateManager, Shader* > LocalType;

  // Reserve some memory inside the message queue
  unsigned int* slot = manager.ReserveMessageSlot( sizeof( LocalType ) );

  // Construct message in the message queue memory; note that delete should not be called on the return value
  new (slot) LocalType( &manager, &UpdateManager::RemoveShader, &shader );
}

inline void SetShaderProgramMessage( UpdateManager& manager,
                                     Shader& shader,
                                     Internal::ShaderDataPtr shaderData,
                                     bool modifiesGeometry )
{
  typedef MessageValue3< UpdateManager, Shader*, Internal::ShaderDataPtr, bool > LocalType;

  // Reserve some memory inside the message queue
  unsigned int* slot = manager.ReserveMessageSlot( sizeof( LocalType ) );

  // Construct message in the message queue memory; note that delete should not be called on the return value
  new (slot) LocalType( &manager, &UpdateManager::SetShaderProgram, &shader, shaderData, modifiesGeometry );
}

inline void SetBackgroundColorMessage( UpdateManager& manager, const Vector4& color )
{
  typedef MessageValue1< UpdateManager, Vector4 > LocalType;

  // Reserve some memory inside the message queue
  unsigned int* slot = manager.ReserveMessageSlot( sizeof( LocalType ) );

  // Construct message in the message queue memory; note that delete should not be called on the return value
  new (slot) LocalType( &manager, &UpdateManager::SetBackgroundColor, color );
}

inline void SetDefaultSurfaceRectMessage( UpdateManager& manager, const Rect<int>& rect  )
{
  typedef MessageValue1< UpdateManager, Rect<int> > LocalType;

  // Reserve some memory inside the message queue
  unsigned int* slot = manager.ReserveMessageSlot( sizeof( LocalType ) );

  // Construct message in the message queue memory; note that delete should not be called on the return value
  new (slot) LocalType( &manager, &UpdateManager::SetDefaultSurfaceRect, rect );
}

inline void KeepRenderingMessage( UpdateManager& manager, float durationSeconds )
{
  typedef MessageValue1< UpdateManager, float > LocalType;

  // Reserve some memory inside the message queue
  unsigned int* slot = manager.ReserveMessageSlot( sizeof( LocalType ) );

  // Construct message in the message queue memory; note that delete should not be called on the return value
  new (slot) LocalType( &manager, &UpdateManager::KeepRendering, durationSeconds );
}

/**
 * Create a message for setting the depth of a layer
 * @param[in] manager The update manager
 * @param[in] layers list of layers
 * @param[in] systemLevel True if the layers are added via the SystemOverlay API
 */
inline void SetLayerDepthsMessage( UpdateManager& manager, const std::vector< Layer* >& layers, bool systemLevel )
{
  typedef MessageValue2< UpdateManager, std::vector< Layer* >, bool > LocalType;

  // Reserve some memory inside the message queue
  unsigned int* slot = manager.ReserveMessageSlot( sizeof( LocalType ) );

  // Construct message in the message queue memory; note that delete should not be called on the return value
  new (slot) LocalType( &manager, &UpdateManager::SetLayerDepths, layers, systemLevel );
}

inline void AddGestureMessage( UpdateManager& manager, PanGesture* gesture )
{
  typedef MessageValue1< UpdateManager, PanGesture* > LocalType;

  // Reserve some memory inside the message queue
  unsigned int* slot = manager.ReserveMessageSlot( sizeof( LocalType ) );

  // Construct message in the message queue memory; note that delete should not be called on the return value
  new (slot) LocalType( &manager, &UpdateManager::AddGesture, gesture );
}

inline void RemoveGestureMessage( UpdateManager& manager, PanGesture* gesture )
{
  typedef MessageValue1< UpdateManager, PanGesture* > LocalType;

  // Reserve some memory inside the message queue
  unsigned int* slot = manager.ReserveMessageSlot( sizeof( LocalType ) );

  // Construct message in the message queue memory; note that delete should not be called on the return value
  new (slot) LocalType( &manager, &UpdateManager::RemoveGesture, gesture );
}

<<<<<<< HEAD
#ifdef DALI_DYNAMICS_SUPPORT

// Dynamics messages
inline void InitializeDynamicsWorldMessage( UpdateManager& manager, DynamicsWorld* dynamicsworld, Integration::DynamicsWorldSettings* worldSettings )
=======
template< typename T >
inline void AddMessage( UpdateManager& manager, ObjectOwnerContainer<T>& owner, T& object )
>>>>>>> 06276017
{
  typedef MessageValue1< ObjectOwnerContainer<T>, OwnerPointer< T > > LocalType;

  // Reserve some memory inside the message queue
  unsigned int* slot = manager.ReserveMessageSlot( sizeof( LocalType ) );
  // Construct message in the message queue memory; note that delete should not be called on the return value
  new (slot) LocalType( &owner, &ObjectOwnerContainer<T>::Add, &object );
}

template< typename T >
inline void RemoveMessage( UpdateManager& manager, ObjectOwnerContainer<T>& owner, T& object )
{
  typedef MessageValue1< ObjectOwnerContainer<T>, T* > LocalType;

  // Reserve some memory inside the message queue
  unsigned int* slot = manager.ReserveMessageSlot( sizeof( LocalType ) );
  // Construct message in the message queue memory; note that delete should not be called on the return value
  new (slot) LocalType( &owner, &ObjectOwnerContainer<T>::Remove, &object );
}

<<<<<<< HEAD
#endif // DALI_DYNAMICS_SUPPORT

=======
>>>>>>> 06276017
} // namespace SceneGraph

} // namespace Internal

} // namespace Dali

#endif // __DALI_INTERNAL_SCENE_GRAPH_UPDATE_MANAGER_H__<|MERGE_RESOLUTION|>--- conflicted
+++ resolved
@@ -412,26 +412,6 @@
    */
   void SetLayerDepths( const std::vector< Layer* >& layers, bool systemLevel );
 
-<<<<<<< HEAD
-#ifdef DALI_DYNAMICS_SUPPORT
-
-  /**
-   * Initialize the dynamics world
-   * @param[in] world The dynamics world
-   * @param[in] worldSettings The dynamics world settings
-   * @param[in] debugShader The shader used for rendering dynamics debug information
-   */
-  void InitializeDynamicsWorld( DynamicsWorld* world, Integration::DynamicsWorldSettings* worldSettings );
-
-  /**
-   * Terminate the dynamics world
-   */
-  void TerminateDynamicsWorld();
-
-#endif // DALI_DYNAMICS_SUPPORT
-
-=======
->>>>>>> 06276017
 private:
 
   // Undefined
@@ -828,15 +808,8 @@
   new (slot) LocalType( &manager, &UpdateManager::RemoveGesture, gesture );
 }
 
-<<<<<<< HEAD
-#ifdef DALI_DYNAMICS_SUPPORT
-
-// Dynamics messages
-inline void InitializeDynamicsWorldMessage( UpdateManager& manager, DynamicsWorld* dynamicsworld, Integration::DynamicsWorldSettings* worldSettings )
-=======
 template< typename T >
 inline void AddMessage( UpdateManager& manager, ObjectOwnerContainer<T>& owner, T& object )
->>>>>>> 06276017
 {
   typedef MessageValue1< ObjectOwnerContainer<T>, OwnerPointer< T > > LocalType;
 
@@ -857,11 +830,6 @@
   new (slot) LocalType( &owner, &ObjectOwnerContainer<T>::Remove, &object );
 }
 
-<<<<<<< HEAD
-#endif // DALI_DYNAMICS_SUPPORT
-
-=======
->>>>>>> 06276017
 } // namespace SceneGraph
 
 } // namespace Internal
