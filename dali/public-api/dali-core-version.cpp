--- conflicted
+++ resolved
@@ -28,11 +28,7 @@
 
 const unsigned int CORE_MAJOR_VERSION = 1;
 const unsigned int CORE_MINOR_VERSION = 0;
-<<<<<<< HEAD
-const unsigned int CORE_MICRO_VERSION = 47;
-=======
 const unsigned int CORE_MICRO_VERSION = 48;
->>>>>>> b10c237c
 const char * const CORE_BUILD_DATE    = __DATE__ " " __TIME__;
 
 #ifdef DEBUG_ENABLED
