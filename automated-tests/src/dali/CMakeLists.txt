--- conflicted
+++ resolved
@@ -16,11 +16,6 @@
         utc-Dali-BaseHandle.cpp
         utc-Dali-BufferImage.cpp
         utc-Dali-CameraActor.cpp
-<<<<<<< HEAD
-        utc-Dali-Constraint.cpp
-=======
-        utc-Dali-Character.cpp
->>>>>>> f468c031
         utc-Dali-Context.cpp
         utc-Dali-CustomActor.cpp
         utc-Dali-Degree.cpp
