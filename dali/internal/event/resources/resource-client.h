#ifndef __DALI_INTERNAL_RESOURCE_CLIENT_H__
#define __DALI_INTERNAL_RESOURCE_CLIENT_H__

/*
 * Copyright (c) 2014 Samsung Electronics Co., Ltd.
 *
 * Licensed under the Apache License, Version 2.0 (the "License");
 * you may not use this file except in compliance with the License.
 * You may obtain a copy of the License at
 *
 * http://www.apache.org/licenses/LICENSE-2.0
 *
 * Unless required by applicable law or agreed to in writing, software
 * distributed under the License is distributed on an "AS IS" BASIS,
 * WITHOUT WARRANTIES OR CONDITIONS OF ANY KIND, either express or implied.
 * See the License for the specific language governing permissions and
 * limitations under the License.
 *
 */

// EXTERNAL INCLUDES
#include <string>

// INTERNAL INCLUDES
#include <dali/public-api/common/ref-counted-dali-vector.h>
#include <dali/public-api/images/native-image-interface.h>
#include <dali/integration-api/glyph-set.h>
#include <dali/internal/event/resources/resource-client-declarations.h>
#include <dali/internal/event/resources/image-ticket.h>
#include <dali/internal/event/resources/resource-ticket-lifetime-observer.h>
#include <dali/internal/common/bitmap-upload.h>
#include <dali/internal/common/message.h>

namespace Dali
{
class NativeImage;

namespace Integration
{
class Bitmap;
class GlyphSet;
}

namespace Internal
{
class EventThreadServices;
class ResourceManager;
class NotificationManager;
class GlyphLoadObserver;


typedef Integration::ResourceId ResourceId;

/** Raw bytes of a resource laid out exactly as it wouldbe in a file, but in memory. */
typedef Dali::RefCountedVector<uint8_t> RequestBuffer;
/** Counting smart pointer for managing a buffer of raw bytes. */
typedef IntrusivePtr<RequestBuffer> RequestBufferPtr;

/**
 * ResourceClient is an event side object that manages resource requests.
 * It uses ResourceTicket objects to keep track of the lifetime of each request.
 * If the same resource is required by two client objects, they will share the same ResourceTicket
 * i.e. only one load will occur using the native filesystem.
 *
 * Resources themselves are handled by the Resource Manager in the update thread
 */
class ResourceClient : public ResourceTicketLifetimeObserver
{
public:
  typedef Rect<unsigned int>    RectArea;     ///< rectangular area (x,y,w,h)

  /**
   * Create a resource client.
   * There should exactly one of these objects per Dali Core.
   * @param[in] resourceManager The resource manager
   * @param[in] eventThreadServices Used for messaging to and reading from scene-graph.
   * @param[in] dataRetentionPolicy The data retention policy of the current application
   */
  ResourceClient( ResourceManager& resourceManager,
                  EventThreadServices& eventThreadServices,
                  ResourcePolicy::DataRetention dataRetentionPolicy );

  /**
   * Virtual destructor.
   */
  virtual ~ResourceClient();

public:
  /**
   * Get the global data retention policy.
   * @return the global data retention policy
   */
  ResourcePolicy::DataRetention GetResourceDataRetentionPolicy();

  /**
   * Request a resource from the native filesystem.
   * Adding an observer to the ticket will enable the application to determine when the
   * resource has finished loading.
   * @param[in] type The type of requested resource.
   * @param[in] path The path to the requested resource.
   * @param[in] priority The priority of the request. This is ignored if the resource is already being loaded.
   * @return A ref-counted request object. Keep a copy until the resource is no longer required.
   */
  ResourceTicketPtr RequestResource( const Integration::ResourceType& type,
                                     const std::string& path,
                                     Integration::LoadResourcePriority priority = Integration::LoadPriorityNormal );
  /**
   * Request that a resource be decoded in the background from the memory buffer
   * that is passed-in. The data in the memory buffer should be formatted exactly
   * as it would be in a file of a supported resource type.
   *
   * Adding an observer to the ticket will enable the application to determine when the
   * resource has finished decoding.
   * @note Only images are currently supported by this function.
   * @param[in] type The type of resource. Must be BitmapResourceType.
   * @param[in] buffer The raw data of the resource.
   * @param[in] priority The priority of the request. This is ignored if the resource is already being loaded.
   * @return A ref-counted request object on success or a null pointer on failure.
   *         Keep a copy until the resource is no longer required.
   */
  ResourceTicketPtr DecodeResource( const Integration::ResourceType& type,
                                    RequestBufferPtr buffer,
                                    Integration::LoadResourcePriority priority = Integration::LoadPriorityNormal );

  /**
   * Load a shader program from a file
   * @param[in] type     A ResourceType specialization describing a shader program resource
   * @param[in] filename The file's full path/file name
   * @return             A ref-counted request object. Keep a copy until the resource is no longer required.
   */
  ResourceTicketPtr LoadShader(Integration::ShaderResourceType& type, const std::string& filename);

  /**
   * Request reloading a resource from the native filesystem.
   * If the resource is still loading, this request is ignored.
   * The ticket observer will be notified of completion with ResourceLoadingSucceeded() or
   * ResourceLoadingFailed()
   *
   * @param[in] id resource id
   * @param[in] resetFinishedStatus True if the finished status of the current image should be reset.
   * @param[in] priority The priority of the request. This is ignored if the resource is already being refreshed.
   * @return true if successful, false if resource doesn't exist
   */
  bool ReloadResource( ResourceId id, bool resetFinishedStatus = false, Integration::LoadResourcePriority priority = Integration::LoadPriorityNormal );

  /**
   * Save a resource to the given url.
   * If the resource type is saveable (model or shader), then the ticket observer will get
   * notified with ResourceSavingSucceeded() or ResourceSavingFailed(), otherwise there
   * will be no response.
   * @param[in] ticket The ticket of the resource to save
   * @param[in] url The url to save the resource to.
   */
  void SaveResource( ResourceTicketPtr ticket, const std::string& url );

  /**
   * Get the ticket for the associated resource ID.
   * If no ticket can be found for this resource, then this returns
   * NULL to indicate the resource doesn't exist.
   * @param[in] id The resource ID.
   * @return A resource ticket, or NULL if no resource existed with the given ID.
   */
  ResourceTicketPtr RequestResourceTicket( ResourceId id );

  /**
   * Reqeust allocation of a bitmap resource
   * @note Older hardware may require bufferWidth and bufferHeight to be a power of two
   * @param[in] width         Image width in pixels
   * @param[in] height        Image height in pixels
   * @param[in] bufferWidth   Buffer width (stride) in pixels
   * @param[in] bufferHeight  Buffer height in pixels
   * @param[in] pixelformat   Pixel format
   * @return A ref-counted request object. Keep a copy until the resource is no longer required.
   */
  ImageTicketPtr AllocateBitmapImage ( unsigned int width,
                                       unsigned int height,
                                       unsigned int bufferWidth,
                                       unsigned int bufferHeight,
                                       Pixel::Format pixelformat );

  /**
   * Injects a bitmap resource (does not require loading).
   * @pre bitmap has to be initialized
   * @param[in] bitmap an initialized bitmap
   * @return A ref-counted request object. Keep a copy until the resource is no longer required.
   */
  ImageTicketPtr AddBitmapImage(Integration::Bitmap* bitmap);

  /**
   * Add an existing resource to the resource manager.
   * @param [in] resourceData the NativeImage object
   * @return A ref-counted request object. Keep a copy until the resource is no longer required.
   */
  ResourceTicketPtr AddNativeImage ( NativeImageInterface& resourceData );

  /**
   * Add a framebuffer resource to the resource manager.
   * @param[in] width       width in pixels
   * @param[in] height      height in pixels
   * @param[in] pixelFormat Pixel format
   * @return A ref-counted request object. Keep a copy until the resource is no longer required.
   */
  ImageTicketPtr AddFrameBufferImage ( unsigned int width, unsigned int height, Pixel::Format pixelFormat );

  /**
   * Add a framebuffer resource to the resource manager.
   * @param[in] nativeImage the NativeImage object
   * @return A ref-counted request object. Keep a copy until the resource is no longer required.
   */
  ImageTicketPtr AddFrameBufferImage ( NativeImageInterface& nativeImage );

  /**
   * Request allocation of a texture.
   * The texture is initially empty.
   * @note Older hardware may require image width and image height to be a power of two
   * @param[in] width         Image width in pixels
   * @param[in] height        Image height in pixels
   * @param[in] pixelformat   Pixel format
   * @return A ref-counted request object. Keep a copy until the resource is no longer required.
   */
  ResourceTicketPtr AllocateTexture( unsigned int width,
                                     unsigned int height,
                                     Pixel::Format pixelformat );

  /**
   * Update a texture with an array of bitmaps.
   * Typically used to upload multiple glyph bitmaps to a texture.
   * @param[in] id texture resource id
   * @param[in] uploadArray the upload array
   */
  void UpdateTexture( ResourceId id,
                      BitmapUploadArray uploadArray );

  /**
   * Update bitmap area
   * @param[in] ticket The ticket representing the bitmap
   * @param[in] updateArea the area updated.
   */
  void UpdateBitmapArea( ResourceTicketPtr ticket, RectArea& updateArea );

  /**
   * Upload a bitmap to a texture
   * @param[in] destId The destination texture ID
   * @param[in] srcId The resource ID of the bitmap to upload
   * @param [in] xOffset Specifies an offset in the x direction within the texture
   * @param [in] yOffset Specifies an offset in the y direction within the texture
   */
  void UploadBitmap( ResourceId destId, ResourceId srcId, std::size_t xOffset, std::size_t yOffset );

  /**
<<<<<<< HEAD
=======
   * Upload a bitmap to a texture
   * @param[in] destId The destination texture ID
   * @param[in] bitmap The pointer pointing to the bitmap to upload
   * @param [in] xOffset Specifies an offset in the x direction within the texture
   * @param [in] yOffset Specifies an offset in the y direction within the texture
   */
  void UploadBitmap( ResourceId destId, Integration::BitmapPtr bitmap, std::size_t xOffset, std::size_t yOffset);

  /**
   * Update the mesh used by ticket
   * @note Should use same mechanism as update manager
   * @param[in] ticket The ticket holding the mesh data
   * @param[in] meshData The new mesh data
   */
  void UpdateMesh( ResourceTicketPtr ticket, const Dali::MeshData& meshData );

  /**
>>>>>>> c72d83ab
   * Find Bitmap by ticket.
   * @pre ticket has to identify a Bitmap
   * @param[in] ticket The ticket returned from AllocateBitmapImage() or AddBitmapImage()
   * @return The bitmap, or NULL if the ticket did not reference a bitmap
   */
  Integration::Bitmap* GetBitmap(ResourceTicketPtr ticket);

  /**
   * Set the glyph load observer
   * @param glyphLoadedInterface pointer to an object which supports the glyphLoadedInterface
   */
  void SetGlyphLoadObserver( GlyphLoadObserver* glyphLoadedInterface );

  /**
   * Update atlas status
   * @param id The ticket resource Id
   * @param atlasId The atlas texture Id
   * @param loadStatus The status update
   */
  void UpdateAtlasStatus( ResourceId id, ResourceId atlasId, Integration::LoadStatus loadStatus );

public: // From ResourceTicketLifetimeObserver.

  /**
   * This indicates that the previously requested resource is no longer needed.
   * @param[in] ticket The ticket to remove from resource manager.
   */
  virtual void ResourceTicketDiscarded(const ResourceTicket& ticket);

public: // Message methods

  /**
   * Notify associated ticket observers that the resource has been uploaded to GL.
   * @param[in] id The resource id of the uploaded resource
   */
  void NotifyUploaded( ResourceId id );

  /**
   * Notify client that the resource has been updated and requires saving.
   * @param[in] id The resource id of the updated resource
   */
  void NotifySaveRequested( ResourceId id );

  /**
   * Notify associated ticket observers that the resource is loading.
   * @param[in] id The resource id of the loading resource
   */
  void NotifyLoading( ResourceId id );

  /**
   * Notify associated ticket observers that the resource has loaded.
   * @param[in] id The resource id of the loaded resource
   */
  void NotifyLoadingSucceeded( ResourceId id );

  /**
   * Notify associated ticket observers that the resource has failed to load
   * @param[in] id The resource id of the resource
   */
  void NotifyLoadingFailed( ResourceId id );

  /**
   * Notify associated ticket observers that the resource has saved successfully
   * @param[in] id The resource id of the saved resource
   */
  void NotifySavingSucceeded( ResourceId id );

  /**
   * Notify associated ticket observers that the resource save failed
   * @param[in] id The resource id of the failed resource
   */
  void NotifySavingFailed( ResourceId id );

  /**
   * Notify associated glyph loader observer that a glyph set is loading
   * @param[in] id The resource id of the loaded id
   * @param[in] glyphSet The loading glyph set
   * @param[in] loadStatus The current load status
   */
  void NotifyGlyphSetLoaded( ResourceId id, const Integration::GlyphSet& glyphSet, Integration::LoadStatus loadStatus );

  /**
   * Finds ImageTicket which belongs to resource identified by id and updates the cached size and pixelformat
   * with the data from texture.
   * !!! NOTE, this will replace the whole ImageAttributes member of the ticket, not just the three properties mentioned !!!
   * @param id The resource id to find the ticket of
   * @param imageAttributes The image attributes to assign to the ticket
   */
  void UpdateImageTicket( ResourceId id, const Dali::ImageAttributes& imageAttributes ); ///!< Issue #AHC01

private:
  ResourceManager& mResourceManager;          ///< The resource manager
  EventThreadServices& mEventThreadServices;        ///< Interface to send messages through

private:
  struct Impl;
  Impl* mImpl;
};

inline MessageBase* UpdateImageTicketMessage( ResourceClient& client, ResourceId id, const Dali::ImageAttributes& attrs )
{
  return new MessageValue2< ResourceClient, ResourceId, Dali::ImageAttributes >(
    &client, &ResourceClient::UpdateImageTicket, id, attrs );
}

inline MessageBase* UploadedMessage( ResourceClient& client, ResourceId id )
{
  return new MessageValue1< ResourceClient, ResourceId >( &client, &ResourceClient::NotifyUploaded, id );
}

inline MessageBase* SaveResourceMessage( ResourceClient& client, ResourceId id )
{
  return new MessageValue1< ResourceClient, ResourceId >( &client, &ResourceClient::NotifySaveRequested, id );
}

inline MessageBase* LoadingMessage( ResourceClient& client, ResourceId id )
{
  return new MessageValue1< ResourceClient, ResourceId  >( &client, &ResourceClient::NotifyLoading, id );
}

inline MessageBase* LoadingSucceededMessage( ResourceClient& client, ResourceId id )
{
  return new MessageValue1< ResourceClient, ResourceId  >( &client, &ResourceClient::NotifyLoadingSucceeded, id );
}

inline MessageBase* LoadingFailedMessage( ResourceClient& client, ResourceId id )
{
  return new MessageValue1< ResourceClient, ResourceId  >( &client, &ResourceClient::NotifyLoadingFailed, id );
}

inline MessageBase* SavingSucceededMessage( ResourceClient& client, ResourceId id )
{
  return new MessageValue1< ResourceClient, ResourceId  >( &client, &ResourceClient::NotifySavingSucceeded, id );
}

inline MessageBase* SavingFailedMessage( ResourceClient& client, ResourceId id )
{
  return new MessageValue1< ResourceClient, ResourceId  >( &client, &ResourceClient::NotifySavingFailed, id );
}

inline MessageBase* LoadingGlyphSetSucceededMessage( ResourceClient& client, ResourceId id, const Integration::GlyphSetPointer& glyphSet, Integration::LoadStatus loadStatus )
{
  return new MessageValue3< ResourceClient, ResourceId, Integration::GlyphSet, Integration::LoadStatus >( &client, &ResourceClient::NotifyGlyphSetLoaded, id, *glyphSet, loadStatus );
}

} // namespace Internal
} // namespace Dali

#endif // __DALI_INTERNAL_RESOURCE_CLIENT_H__<|MERGE_RESOLUTION|>--- conflicted
+++ resolved
@@ -248,8 +248,6 @@
   void UploadBitmap( ResourceId destId, ResourceId srcId, std::size_t xOffset, std::size_t yOffset );
 
   /**
-<<<<<<< HEAD
-=======
    * Upload a bitmap to a texture
    * @param[in] destId The destination texture ID
    * @param[in] bitmap The pointer pointing to the bitmap to upload
@@ -259,15 +257,6 @@
   void UploadBitmap( ResourceId destId, Integration::BitmapPtr bitmap, std::size_t xOffset, std::size_t yOffset);
 
   /**
-   * Update the mesh used by ticket
-   * @note Should use same mechanism as update manager
-   * @param[in] ticket The ticket holding the mesh data
-   * @param[in] meshData The new mesh data
-   */
-  void UpdateMesh( ResourceTicketPtr ticket, const Dali::MeshData& meshData );
-
-  /**
->>>>>>> c72d83ab
    * Find Bitmap by ticket.
    * @pre ticket has to identify a Bitmap
    * @param[in] ticket The ticket returned from AllocateBitmapImage() or AddBitmapImage()
