--- conflicted
+++ resolved
@@ -105,23 +105,7 @@
     UNIFORM_SAMPLER_OPACITY,
     UNIFORM_SAMPLER_NORMAL_MAP,
 
-<<<<<<< HEAD
-    UNIFORM_TEXT_COLOR,
-    UNIFORM_SMOOTHING,
-    UNIFORM_OUTLINE,
-    UNIFORM_OUTLINE_COLOR,
-    UNIFORM_GLOW,
-    UNIFORM_GLOW_COLOR,
-    UNIFORM_SHADOW,
-    UNIFORM_SHADOW_COLOR,
-    UNIFORM_SHADOW_SMOOTHING,
-    UNIFORM_GRADIENT_COLOR,
-    UNIFORM_GRADIENT_LINE,
-    UNIFORM_INVERSE_TEXT_SIZE,
-
     UNIFORM_SIZE,
-=======
->>>>>>> 044afbb9
     UNIFORM_TYPE_LAST
   };
 
