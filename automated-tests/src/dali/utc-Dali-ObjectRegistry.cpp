/*
 * Copyright (c) 2014 Samsung Electronics Co., Ltd.
 *
 * Licensed under the Apache License, Version 2.0 (the "License");
 * you may not use this file except in compliance with the License.
 * You may obtain a copy of the License at
 *
 * http://www.apache.org/licenses/LICENSE-2.0
 *
 * Unless required by applicable law or agreed to in writing, software
 * distributed under the License is distributed on an "AS IS" BASIS,
 * WITHOUT WARRANTIES OR CONDITIONS OF ANY KIND, either express or implied.
 * See the License for the specific language governing permissions and
 * limitations under the License.
 *
 */

#include <iostream>

#include <stdlib.h>
#include <dali-test-suite-utils.h>
#include <dali/public-api/dali-core.h>

using namespace Dali;

#include "mesh-builder.h"

namespace
{

// Functors to test whether Object created/destroyed signal is emitted for different types of Objects

struct TestObjectDestroyedCallback
{
  TestObjectDestroyedCallback(bool& signalReceived, Dali::RefObject*& objectPointer)
  : mSignalVerified(signalReceived),
    mObjectPointer(objectPointer)
  {
  }

  void operator()(const Dali::RefObject* objectPointer)
  {
    tet_infoline("Verifying TestObjectDestroyedCallback()");

    if(objectPointer == mObjectPointer)
    {
      mSignalVerified = true;
    }
  }

  bool& mSignalVerified;
  Dali::RefObject*& mObjectPointer;
};

struct TestActorCallback
{
  TestActorCallback(bool& signalReceived)
  : mSignalVerified(signalReceived)
  {
  }

  void operator()(BaseHandle object)
  {
    tet_infoline("Verifying TestActorCallback()");
    Actor actor = Actor::DownCast(object);
    if(actor)
    {
      mSignalVerified = true;
    }
  }

  bool& mSignalVerified;
};

struct TestCameraActorCallback
{
  TestCameraActorCallback(bool& signalReceived)
  : mSignalVerified(signalReceived)
  {
  }
  void operator()(BaseHandle object)
  {
    tet_infoline("Verifying TestCameraActorCallback()");
    CameraActor actor = CameraActor::DownCast(object);
    if(actor)
    {
      mSignalVerified = true;
    }
  }
  bool& mSignalVerified;
};

struct TestImageActorCallback
{
  TestImageActorCallback(bool& signalReceived)
  : mSignalVerified(signalReceived)
  {
  }
  void operator()(BaseHandle object)
  {
    tet_infoline("Verifying TestImageActorCallback()");
    ImageActor actor = ImageActor::DownCast(object);
    if(actor)
    {
      mSignalVerified = true;
    }
  }
  bool& mSignalVerified;
};

struct TestLayerCallback
{
  TestLayerCallback(bool& signalReceived)
  : mSignalVerified(signalReceived)
  {
  }
  void operator()(BaseHandle object)
  {
    tet_infoline("Verifying TestLayerCallback()");
    Layer actor = Layer::DownCast(object);
    if(actor)
    {
      mSignalVerified = true;
    }
  }
  bool& mSignalVerified;
};


struct TestMeshActorCallback
{
  TestMeshActorCallback(bool& signalReceived)
  : mSignalVerified(signalReceived)
  {
  }
  void operator()(BaseHandle object)
  {
    tet_infoline("Verifying TestMeshActorCallback()");
    MeshActor actor = MeshActor::DownCast(object);
    if(actor)
    {
      mSignalVerified = true;
    }
  }
  bool& mSignalVerified;
};

<<<<<<< HEAD
struct TestModelCallback
{
  TestModelCallback(bool& signalReceived)
=======
struct TestTextActorCallback
{
  TestTextActorCallback(bool& signalReceived)
>>>>>>> ed0f58d3
  : mSignalVerified(signalReceived)
  {
  }
  void operator()(BaseHandle object)
  {
<<<<<<< HEAD
    tet_infoline("Verifying TestModelCallback()");
    Model actor = Model::DownCast(object);
=======
    tet_infoline("Verifying TestTextActorCallback()");
    TextActor actor = TextActor::DownCast(object);
>>>>>>> ed0f58d3
    if(actor)
    {
      mSignalVerified = true;
    }
  }
  bool& mSignalVerified;
};

struct TestAnimationCallback
{
  TestAnimationCallback(bool& signalReceived)
  : mSignalVerified(signalReceived)
  {
  }
  void operator()(BaseHandle object)
  {
    tet_infoline("Verifying TestAnimationCallback()");
    Animation actor = Animation::DownCast(object);
    if(actor)
    {
      mSignalVerified = true;
    }
  }
  bool& mSignalVerified;
};

struct TestShaderEffectCallback
{
  TestShaderEffectCallback(bool& signalReceived)
  : mSignalVerified(signalReceived)
  {
  }
  void operator()(BaseHandle object)
  {
    tet_infoline("Verifying TestShaderEffectCallback()");
    ShaderEffect actor = ShaderEffect::DownCast(object);
    if(actor)
    {
      mSignalVerified = true;
    }
  }
  bool& mSignalVerified;
};


} // anonymous namespace




int UtcDaliObjectRegistryGet(void)
{
  TestApplication application;

  ObjectRegistry registry; //  like this for ctor code coverage
  registry= Stage::GetCurrent().GetObjectRegistry();

  DALI_TEST_CHECK( registry );
  END_TEST;
}



int UtcDaliObjectRegistrySignalActorCreated(void)
{
  tet_infoline("Testing GetObjectRegistry()");
  TestApplication application;
  ObjectRegistry registry = Stage::GetCurrent().GetObjectRegistry();
  DALI_TEST_CHECK( registry );

  bool verified = false;
  TestActorCallback test(verified);

  Dali::RefObject* objectPointer = NULL;
  TestObjectDestroyedCallback test2(verified, objectPointer);

  registry.ObjectCreatedSignal().Connect(&application, test);
  registry.ObjectDestroyedSignal().Connect(&application, test2);

  {
    Actor actor = Actor::New();
    DALI_TEST_CHECK( test.mSignalVerified );

    verified = false;
    objectPointer = actor.GetObjectPtr();
  }
  DALI_TEST_CHECK( test.mSignalVerified );
  END_TEST;
}

int UtcDaliObjectRegistrySignalCameraCreated(void)
{
  TestApplication application;

  ObjectRegistry registry = Stage::GetCurrent().GetObjectRegistry();

  bool verified = false;
  TestCameraActorCallback test(verified);

  Dali::RefObject* objectPointer = NULL;
  TestObjectDestroyedCallback test2(verified, objectPointer);

  registry.ObjectCreatedSignal().Connect(&application, test);
  registry.ObjectDestroyedSignal().Connect(&application, test2);

  {
    CameraActor actor = CameraActor::New();
    DALI_TEST_CHECK( test.mSignalVerified );

    verified = false;
    objectPointer = actor.GetObjectPtr();
  }
  DALI_TEST_CHECK( test.mSignalVerified );
  END_TEST;
}

int UtcDaliObjectRegistrySignalImageActorCreated(void)
{
  TestApplication application;
  ObjectRegistry registry = Stage::GetCurrent().GetObjectRegistry();

  static const char* TestImageFilename = "icon_wrt.png";
  Image image = ResourceImage::New(TestImageFilename);

  bool verified = false;
  TestImageActorCallback test(verified);

  Dali::RefObject* objectPointer = NULL;
  TestObjectDestroyedCallback test2(verified, objectPointer);

  registry.ObjectCreatedSignal().Connect(&application, test);
  registry.ObjectDestroyedSignal().Connect(&application, test2);

  {
    ImageActor actor = ImageActor::New(image);
    DALI_TEST_CHECK( test.mSignalVerified );

    verified = false;
    objectPointer = actor.GetObjectPtr();
  }
  DALI_TEST_CHECK( test.mSignalVerified );
  END_TEST;
}

int UtcDaliObjectRegistrySignalLayerCreated(void)
{
  TestApplication application;
  ObjectRegistry registry = Stage::GetCurrent().GetObjectRegistry();

  bool verified = false;
  TestLayerCallback test(verified);

  Dali::RefObject* objectPointer = NULL;
  TestObjectDestroyedCallback test2(verified, objectPointer);

  registry.ObjectCreatedSignal().Connect(&application, test);
  registry.ObjectDestroyedSignal().Connect(&application, test2);

  {
    Layer actor = Layer::New();
    DALI_TEST_CHECK( test.mSignalVerified );

    verified = false;
    objectPointer = actor.GetObjectPtr();
  }
  DALI_TEST_CHECK( test.mSignalVerified );
  END_TEST;
}


int UtcDaliObjectRegistrySignalMeshActorCreated(void)
{
  TestApplication application;
  ObjectRegistry registry = Stage::GetCurrent().GetObjectRegistry();

  bool verified = false;
  TestMeshActorCallback test(verified);

  Dali::RefObject* objectPointer = NULL;
  TestObjectDestroyedCallback test2(verified, objectPointer);

  registry.ObjectCreatedSignal().Connect(&application, test);
  registry.ObjectDestroyedSignal().Connect(&application, test2);

  Mesh mesh = ConstructMesh(60);

  {
    MeshActor actor = MeshActor::New(mesh);

    DALI_TEST_CHECK(actor);
    DALI_TEST_CHECK( test.mSignalVerified );

    verified = false;
    objectPointer = actor.GetObjectPtr();
  }
  DALI_TEST_CHECK( test.mSignalVerified );
  END_TEST;
}


int UtcDaliObjectRegistrySignalAnimationCreated(void)
{
  TestApplication application;
  ObjectRegistry registry = Stage::GetCurrent().GetObjectRegistry();

  bool verified = false;
  TestAnimationCallback test(verified);

  Dali::RefObject* objectPointer = NULL;
  TestObjectDestroyedCallback test2(verified, objectPointer);

  registry.ObjectCreatedSignal().Connect(&application, test);
  registry.ObjectDestroyedSignal().Connect(&application, test2);

  {
    Animation animation = Animation::New(1.0f);
    DALI_TEST_CHECK( test.mSignalVerified );

    verified = false;
    objectPointer = animation.GetObjectPtr();
  }
  DALI_TEST_CHECK( test.mSignalVerified );
  END_TEST;
}

int UtcDaliObjectRegistrySignalShaderEffectCreated(void)
{
  TestApplication application;
  ObjectRegistry registry = Stage::GetCurrent().GetObjectRegistry();

  static const char* VertexSource =
  "void main()\n"
  "{\n"
  "  gl_Position = uProjection * uModelView * vec4(aPosition, 1.0);\n"
  "  vTexCoord = aTexCoord;\n"
  "}\n";

  static const char* FragmentSource =
  "void main()\n"
  "{\n"
  "  gl_FragColor = texture2D( sTexture, vTexCoord ) * uColor;\n"
  "}\n";

  bool verified = false;
  TestShaderEffectCallback test(verified);

  Dali::RefObject* objectPointer = NULL;
  TestObjectDestroyedCallback test2(verified, objectPointer);

  registry.ObjectCreatedSignal().Connect(&application, test);
  registry.ObjectDestroyedSignal().Connect(&application, test2);

  {
    ShaderEffect effect = ShaderEffect::New( VertexSource, FragmentSource );
    DALI_TEST_CHECK( test.mSignalVerified );

    verified = false;
    objectPointer = effect.GetObjectPtr();
  }
  DALI_TEST_CHECK( test.mSignalVerified );
  END_TEST;
}<|MERGE_RESOLUTION|>--- conflicted
+++ resolved
@@ -145,27 +145,17 @@
   bool& mSignalVerified;
 };
 
-<<<<<<< HEAD
-struct TestModelCallback
-{
-  TestModelCallback(bool& signalReceived)
-=======
+
 struct TestTextActorCallback
 {
   TestTextActorCallback(bool& signalReceived)
->>>>>>> ed0f58d3
-  : mSignalVerified(signalReceived)
-  {
-  }
-  void operator()(BaseHandle object)
-  {
-<<<<<<< HEAD
-    tet_infoline("Verifying TestModelCallback()");
-    Model actor = Model::DownCast(object);
-=======
+  : mSignalVerified(signalReceived)
+  {
+  }
+  void operator()(BaseHandle object)
+  {
     tet_infoline("Verifying TestTextActorCallback()");
     TextActor actor = TextActor::DownCast(object);
->>>>>>> ed0f58d3
     if(actor)
     {
       mSignalVerified = true;
