/*
 * Copyright (c) 2014 Samsung Electronics Co., Ltd.
 *
 * Licensed under the Apache License, Version 2.0 (the "License");
 * you may not use this file except in compliance with the License.
 * You may obtain a copy of the License at
 *
 * http://www.apache.org/licenses/LICENSE-2.0
 *
 * Unless required by applicable law or agreed to in writing, software
 * distributed under the License is distributed on an "AS IS" BASIS,
 * WITHOUT WARRANTIES OR CONDITIONS OF ANY KIND, either express or implied.
 * See the License for the specific language governing permissions and
 * limitations under the License.
 *
 */

// CLASS HEADER
#include <dali/internal/common/core-impl.h>

// INTERNAL INCLUDES
#include <dali/integration-api/system-overlay.h>
#include <dali/integration-api/core.h>
#include <dali/integration-api/debug.h>
#include <dali/integration-api/platform-abstraction.h>
#include <dali/integration-api/gl-sync-abstraction.h>
#include <dali/integration-api/render-controller.h>
#include <dali/internal/event/actors/actor-impl.h>
#include <dali/internal/event/common/stage-impl.h>
#include <dali/internal/event/animation/animation-playlist.h>
#include <dali/internal/event/common/property-notification-manager.h>
#include <dali/internal/event/common/notification-manager.h>
#include <dali/integration-api/events/event.h>
#include <dali/internal/event/events/event-processor.h>
#include <dali/internal/event/events/gesture-event-processor.h>
#include <dali/internal/update/manager/update-manager.h>
#include <dali/internal/render/common/performance-monitor.h>
#include <dali/internal/render/common/render-manager.h>
#include <dali/internal/update/common/discard-queue.h>
#include <dali/internal/update/resources/resource-manager.h>
#include <dali/internal/event/images/image-factory.h>
#include <dali/internal/event/common/thread-local-storage.h>
#include <dali/internal/event/effects/shader-factory.h>
#include <dali/internal/update/touch/touch-resampler.h>
#include <dali/internal/event/common/type-registry-impl.h>
#include <dali/internal/event/render-tasks/render-task-list-impl.h>
#include <dali/internal/event/size-negotiation/relayout-controller-impl.h>

#include <dali/internal/render/gl-resources/texture-cache.h>
#include <dali/internal/render/gl-resources/context.h>

using Dali::Internal::SceneGraph::UpdateManager;
using Dali::Internal::SceneGraph::RenderManager;
using Dali::Internal::SceneGraph::DiscardQueue;
using Dali::Internal::SceneGraph::RenderQueue;
using Dali::Internal::SceneGraph::TextureCache;

namespace
{
// The Update for frame N+1 may be processed whilst frame N is being rendered.
const unsigned int MAXIMUM_UPDATE_COUNT = 2u;

#if defined(DEBUG_ENABLED)
Debug::Filter* gCoreFilter = Debug::Filter::New(Debug::Concise, false, "LOG_CORE");
#endif
}

namespace Dali
{

namespace Internal
{

using Integration::RenderController;
using Integration::PlatformAbstraction;
using Integration::GlSyncAbstraction;
using Integration::GestureManager;
using Integration::GlAbstraction;
using Integration::Event;
using Integration::UpdateStatus;
using Integration::RenderStatus;

Core::Core( RenderController& renderController, PlatformAbstraction& platform,
            GlAbstraction& glAbstraction, GlSyncAbstraction& glSyncAbstraction,
            GestureManager& gestureManager, ResourcePolicy::DataRetention dataRetentionPolicy)
: mRenderController( renderController ),
  mPlatform(platform),
  mGestureEventProcessor(NULL),
  mEventProcessor(NULL),
  mUpdateManager(NULL),
  mRenderManager(NULL),
  mDiscardQueue(NULL),
  mResourcePostProcessQueue(),
  mNotificationManager(NULL),
  mImageFactory(NULL),
  mShaderFactory(NULL),
  mIsActive(true),
  mProcessingEvent(false)
{
  // Create the thread local storage
  CreateThreadLocalStorage();

  // This does nothing until Core is built with --enable-performance-monitor
  PERFORMANCE_MONITOR_INIT( platform );

  mNotificationManager = new NotificationManager();

  mAnimationPlaylist = AnimationPlaylist::New();

  mPropertyNotificationManager = PropertyNotificationManager::New();

  std::vector< ResourcePostProcessRequest> init;
  mResourcePostProcessQueue = new ResourcePostProcessList(init);

  mRenderManager = RenderManager::New( glAbstraction, *mResourcePostProcessQueue );

  RenderQueue& renderQueue = mRenderManager->GetRenderQueue();
  TextureCache& textureCache = mRenderManager->GetTextureCache();

  ResourcePolicy::Discardable discardPolicy = ResourcePolicy::DISCARD;
  if( dataRetentionPolicy == ResourcePolicy::DALI_RETAINS_ALL_DATA )
  {
    discardPolicy = ResourcePolicy::RETAIN;
  }
  textureCache.SetDiscardBitmapsPolicy(discardPolicy);

  mDiscardQueue = new DiscardQueue( renderQueue );

  mResourceManager = new ResourceManager(  mPlatform,
                                          *mNotificationManager,
                                           textureCache,
                                          *mResourcePostProcessQueue,
                                          *mRenderManager,
                                          *mDiscardQueue,
                                           renderQueue );

  mTouchResampler = TouchResampler::New();

  mUpdateManager = new UpdateManager( *mNotificationManager,
                                       glSyncAbstraction,
                                      *mAnimationPlaylist,
                                      *mPropertyNotificationManager,
                                      *mResourceManager,
                                      *mDiscardQueue,
                                       renderController,
                                      *mRenderManager,
                                       renderQueue,
                                       textureCache,
                                      *mTouchResampler );

  mStage = IntrusivePtr<Stage>( Stage::New( *mAnimationPlaylist, *mPropertyNotificationManager, *mUpdateManager, *mNotificationManager ) );

  // This must be called after stage is created but before stage initialization
  mRelayoutController = IntrusivePtr< RelayoutController >( new RelayoutController() );

  mStage->Initialize();

  mResourceClient = new ResourceClient( *mResourceManager, *mStage, dataRetentionPolicy );

  mGestureEventProcessor = new GestureEventProcessor(*mStage, gestureManager, mRenderController);
  mEventProcessor = new EventProcessor(*mStage, *mNotificationManager, *mGestureEventProcessor);

  mImageFactory = new ImageFactory( *mResourceClient );
  mShaderFactory = new ShaderFactory(*mResourceClient);
  mShaderFactory->LoadDefaultShaders();

  GetImplementation(Dali::TypeRegistry::Get()).CallInitFunctions();
}

Core::~Core()
{
  /**
   * TODO this should be done by Adaptor, Core does not know about threading
   * First stop the resource loading thread(s)
   */
  mPlatform.JoinLoaderThreads();

  /*
   * The order of destructing these singletons is important!!!
   */

  // clear the thread local storage first
  // allows core to be created / deleted many times in the same thread (how TET cases work).
  // Do this before mStage.Reset() so Stage::IsInstalled() returns false
  ThreadLocalStorage::Get().Remove();

  // Stop relayout requests being raised on stage destruction
  mRelayoutController.Reset();

  // Clean-up stage - remove default camera and root layer
  mStage->Uninitialize();

  // remove (last?) reference to stage
  mStage.Reset();

  delete mEventProcessor;
  delete mGestureEventProcessor;
  delete mNotificationManager;
  delete mImageFactory;
  delete mShaderFactory;
  delete mResourceClient;
  delete mResourceManager;
  delete mUpdateManager;
  delete mTouchResampler;
  delete mRenderManager;
  delete mDiscardQueue;
  delete mResourcePostProcessQueue;
}

Integration::ContextNotifierInterface* Core::GetContextNotifier()
{
  return mStage.Get();
}

void Core::RecoverFromContextLoss()
{
  DALI_LOG_INFO(gCoreFilter, Debug::Verbose, "Core::RecoverFromContextLoss()\n");

  mImageFactory->RecoverFromContextLoss(); // Reload images from files
  mStage->GetRenderTaskList().RecoverFromContextLoss(); // Re-trigger render-tasks
}

void Core::ContextCreated()
{
  mRenderManager->ContextCreated();
}

void Core::ContextDestroyed()
{
  mRenderManager->ContextDestroyed();
}

void Core::SurfaceResized(unsigned int width, unsigned int height)
{
  mStage->SetSize(width, height);
}

void Core::SetDpi(unsigned int dpiHorizontal, unsigned int dpiVertical)
{
  mPlatform.SetDpi( dpiHorizontal, dpiVertical );
  mStage->SetDpi( Vector2( dpiHorizontal , dpiVertical) );
}

void Core::Update( float elapsedSeconds, unsigned int lastVSyncTimeMilliseconds, unsigned int nextVSyncTimeMilliseconds, Integration::UpdateStatus& status )
{
  // set the time delta so adaptor can easily print FPS with a release build with 0 as
  // it is cached by frametime
  status.secondsFromLastFrame = elapsedSeconds;

  // Render returns true when there are updates on the stage or one or more animations are completed.
  // Use the estimated time diff till we render as the elapsed time.
  status.keepUpdating = mUpdateManager->Update( elapsedSeconds,
                                                lastVSyncTimeMilliseconds,
                                                nextVSyncTimeMilliseconds );

  // Check the Notification Manager message queue to set needsNotification
  status.needsNotification = mNotificationManager->MessagesToProcess();

  // No need to keep update running if there are notifications to process.
  // Any message to update will wake it up anyways

  if ( mResourceManager->ResourcesToProcess() )
  {
    // If we are still processing resources, then we have to continue the update
    status.keepUpdating |= Integration::KeepUpdating::LOADING_RESOURCES;
  }
}

void Core::Render( RenderStatus& status )
{
  bool updateRequired = mRenderManager->Render( status );

  status.SetNeedsUpdate( updateRequired );
}

void Core::Suspend()
{
  mPlatform.Suspend();

  mIsActive = false;
}

void Core::Resume()
{
  mPlatform.Resume();

  mIsActive = true;

  // trigger processing of events queued up while paused
  ProcessEvents();
}

void Core::SceneCreated()
{
  mStage->EmitSceneCreatedSignal();

  mRelayoutController->OnApplicationSceneCreated();
}

void Core::QueueEvent( const Integration::Event& event )
{
  mEventProcessor->QueueEvent( event );
}

void Core::ProcessEvents()
{
  // Guard against calls to ProcessEvents() during ProcessEvents()
  if( mProcessingEvent )
  {
    DALI_LOG_ERROR( "ProcessEvents should not be called from within ProcessEvents!" );
    mRenderController.RequestProcessEventsOnIdle();
    return;
  }

  mProcessingEvent = true;

  // Signal that any messages received will be flushed soon
  mUpdateManager->EventProcessingStarted();

  mEventProcessor->ProcessEvents();

  mNotificationManager->ProcessMessages();

  // Avoid allocating MessageBuffers, triggering size-negotiation or sending any other spam whilst paused
  if( mIsActive )
  {
    // Emit signal here to start size negotiation and control relayout.
    mStage->EmitEventProcessingFinishedSignal();

    // Run the size negotiation after event processing finished signal
    mRelayoutController->Relayout();

    // Flush discard queue for image factory
    mImageFactory->FlushReleaseQueue();

    // Flush any queued messages for the update-thread
    const bool messagesToProcess = mUpdateManager->FlushQueue();

    // Check if the touch or gestures require updates.
    const bool touchNeedsUpdate = mTouchResampler->NeedsUpdate();
    const bool gestureNeedsUpdate = mGestureEventProcessor->NeedsUpdate();

    if( messagesToProcess || touchNeedsUpdate || gestureNeedsUpdate )
    {
      // tell the render controller to keep update thread running
      mRenderController.RequestUpdate();
    }
  }

  // ProcessEvents() may now be called again
  mProcessingEvent = false;
}

void Core::UpdateTouchData(const Integration::TouchData& touch)
{
  mTouchResampler->SendTouchData( touch );
}

unsigned int Core::GetMaximumUpdateCount() const
{
  return MAXIMUM_UPDATE_COUNT;
}

Integration::SystemOverlay& Core::GetSystemOverlay()
{
  return mStage->GetSystemOverlay();
}

void Core::SetViewMode( ViewMode viewMode )
{
  mStage->SetViewMode( viewMode );
}

ViewMode Core::GetViewMode() const
{
  return mStage->GetViewMode();
}

void Core::SetStereoBase( float stereoBase )
{
  mStage->SetStereoBase( stereoBase );
}

float Core::GetStereoBase() const
{
  return mStage->GetStereoBase();
}

StagePtr Core::GetCurrentStage()
{
  return mStage.Get();
}

PlatformAbstraction& Core::GetPlatform()
{
  return mPlatform;
}

UpdateManager& Core::GetUpdateManager()
{
  return *(mUpdateManager);
}

RenderManager& Core::GetRenderManager()
{
  return *(mRenderManager);
}

NotificationManager& Core::GetNotificationManager()
{
  return *(mNotificationManager);
}

ResourceManager& Core::GetResourceManager()
{
  return *(mResourceManager);
}

ResourceClient& Core::GetResourceClient()
{
  return *(mResourceClient);
}

ImageFactory& Core::GetImageFactory()
{
  return *(mImageFactory);
}

ShaderFactory& Core::GetShaderFactory()
{
  return *(mShaderFactory);
}

GestureEventProcessor& Core::GetGestureEventProcessor()
{
  return *(mGestureEventProcessor);
}

<<<<<<< HEAD
=======
EmojiFactory& Core::GetEmojiFactory()
{
  return *mEmojiFactory;
}

RelayoutController& Core::GetRelayoutController()
{
  return *(mRelayoutController.Get());
}

>>>>>>> c72d83ab
void Core::CreateThreadLocalStorage()
{
  // a pointer to the ThreadLocalStorage object will be stored in TLS
  // and automatically deleted when the thread is killed
  new ThreadLocalStorage(this);
}

} // namespace Internal

} // namespace Dali<|MERGE_RESOLUTION|>--- conflicted
+++ resolved
@@ -436,19 +436,11 @@
   return *(mGestureEventProcessor);
 }
 
-<<<<<<< HEAD
-=======
-EmojiFactory& Core::GetEmojiFactory()
-{
-  return *mEmojiFactory;
-}
-
 RelayoutController& Core::GetRelayoutController()
 {
   return *(mRelayoutController.Get());
 }
 
->>>>>>> c72d83ab
 void Core::CreateThreadLocalStorage()
 {
   // a pointer to the ThreadLocalStorage object will be stored in TLS
