--- conflicted
+++ resolved
@@ -26,6 +26,7 @@
 #include <dali/public-api/math/math-utils.h>
 #include <dali/public-api/math/vector3.h>
 #include <dali/internal/common/message.h>
+#include <dali/internal/event/common/event-thread-services.h>
 #include <dali/internal/update/common/animatable-property.h>
 #include <dali/internal/update/common/property-owner.h>
 #include <dali/internal/update/common/property-vector3.h>
@@ -1008,12 +1009,6 @@
   NodeAttachmentOwner mAttachment;                   ///< Optional owned attachment
   NodeContainer       mChildren;                     ///< Container of children; not owned
 
-<<<<<<< HEAD
-  Vector3             mSizeModeFactor;               ///< Factor of parent size. Used for certain SizeModes.
-=======
-  Vector3             mGeometryScale;                ///< Applied before calculating world transform.
-  Vector3             mInitialVolume;                ///< Initial volume... TODO - need a better name.
->>>>>>> c72d83ab
 
   // flags, compressed to bitfield
   int  mDirtyFlags:10;                               ///< A composite set of flags for each of the Node properties
@@ -1045,33 +1040,9 @@
   new (slot) LocalType( &node, &Node::SetInheritOrientation, inherit );
 }
 
-<<<<<<< HEAD
-inline void SetParentOriginMessage( EventToUpdate& eventToUpdate, const Node& node, const Vector3& origin )
-=======
-inline void SetInitialVolumeMessage( EventThreadServices& eventThreadServices, const Node& node, const Vector3& initialVolume )
-{
-  typedef MessageValue1< Node, Vector3 > LocalType;
-
-  // Reserve some memory inside the message queue
-  unsigned int* slot = eventThreadServices.ReserveMessageSlot( sizeof( LocalType ) );
-
-  // Construct message in the message queue memory; note that delete should not be called on the return value
-  new (slot) LocalType( &node, &Node::SetInitialVolume, initialVolume );
-}
-
-inline void SetTransmitGeometryScalingMessage( EventThreadServices& eventThreadServices, const Node& node, bool transmitGeometryScaling )
-{
-  typedef MessageValue1< Node, bool > LocalType;
-
-  // Reserve some memory inside the message queue
-  unsigned int* slot = eventThreadServices.ReserveMessageSlot( sizeof( LocalType ) );
-
-  // Construct message in the message queue memory; note that delete should not be called on the return value
-  new (slot) LocalType( &node, &Node::SetTransmitGeometryScaling, transmitGeometryScaling );
-}
+
 
 inline void SetParentOriginMessage( EventThreadServices& eventThreadServices, const Node& node, const Vector3& origin )
->>>>>>> c72d83ab
 {
   typedef MessageValue1< Node, Vector3 > LocalType;
 
