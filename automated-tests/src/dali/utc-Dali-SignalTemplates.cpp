/*
 * Copyright (c) 2014 Samsung Electronics Co., Ltd.
 *
 * Licensed under the Apache License, Version 2.0 (the "License");
 * you may not use this file except in compliance with the License.
 * You may obtain a copy of the License at
 *
 * http://www.apache.org/licenses/LICENSE-2.0
 *
 * Unless required by applicable law or agreed to in writing, software
 * distributed under the License is distributed on an "AS IS" BASIS,
 * WITHOUT WARRANTIES OR CONDITIONS OF ANY KIND, either express or implied.
 * See the License for the specific language governing permissions and
 * limitations under the License.
 *
 */

// EXTERNAL INCLUDES
#include <iostream>
#include <stdlib.h>

// INTERNAL INCLUDES
#include <dali/public-api/dali-core.h>
#include <dali-test-suite-utils.h>

using namespace Dali;

bool StaticFunctionHandlers::staticFunctionHandled;

void utc_dali_signal_templates_startup(void)
{
  test_return_value = TET_UNDEF;
}

void utc_dali_signal_templates_cleanup(void)
{
  test_return_value = TET_PASS;
}

namespace {

class TestButton
{
public:

  TestButton( unsigned int id )
  : mId(id)
  {
  }

  void Press()
  {
    mPanelDown.Emit( *this );
  }

  void Release()
  {
    mPanelUp.Emit( *this );
  }

  typedef Signal< void (TestButton&) > PanelDownSignal;
  typedef Signal< void (TestButton&) > PanelUpSignal;

  PanelDownSignal& DownSignal()
  {
    return mPanelDown;
  }

  PanelUpSignal& SignalUp()
  {
    return mPanelUp;
  }

  int GetId()
  {
    return mId;
  }

private:

  int mId;
  PanelDownSignal mPanelDown;
  PanelUpSignal   mPanelUp;
};

class TestApp : public ConnectionTracker
{
public:

  TestApp()
  : mButtonPressed( false ),
    mVoidFunctionCalled( false )
  {
  }

  void OnButtonPress( TestButton& button )
  {
    mButtonPressed = true;
    mButtonId = button.GetId();
  }

  void OnButtonRelease( TestButton& button )
  {
    mButtonPressed = false;
    mButtonId = button.GetId();
  }

  int GetButtonPressedId()
  {
    return mButtonId;
  }

  bool BoolReturnTestFalse()
  {
    return false;
  }

  bool BoolReturnTestTrue()
  {
    return true;
  }

  void VoidFunction()
  {
    mVoidFunctionCalled = true;
  }

  bool mButtonPressed;
  bool mVoidFunctionCalled;
  int mButtonId;
};

class TestSignals
{
public:

  // Void return, no parameters
  typedef Signal<void ()> VoidRetNoParamSignal;

  // Void return, 1 value parameter
  typedef Signal<void (int)> VoidRet1ValueParamSignal;

  // Void return, 1 reference parameter
  typedef Signal< void (int&)> VoidRet1RefParamSignal;

  // Void return, 2 value parameters
  typedef Signal<void (int, int)> VoidRet2ValueParamSignal;

  // bool return, 1 value parameter
  typedef Signal< bool (float)> BoolRet1ValueParamSignal;

  // bool return, 2 value parameter
  typedef Signal<bool (float, int) > BoolRet2ValueParamSignal;

  // int return, 2 value parameter
  typedef Signal<int (float, int)> IntRet2ValueParamSignal;

  // float return, 0 parameters
  typedef Signal< float () > FloatRet0ParamSignal;

  // float return, 2 value parameters
  typedef Signal<float (float, float) > FloatRet2ValueParamSignal;

  // void return, 3 value parameters
  typedef Signal<void (float, float, float) > VoidSignalTypeFloatValue3;

  // float return, 3 value parameters
  typedef Signal<float (float, float, float) > FloatSignalTypeFloatValue3;

  VoidRetNoParamSignal&       SignalVoidNone()    { return mSignalVoid0;  }
  VoidRet1RefParamSignal&     SignalVoid1Ref()    { return mSignalVoid1R; }
  VoidRet1ValueParamSignal&   SignalVoid1Value()  { return mSignalVoid1V; }
  VoidRet2ValueParamSignal&   SignalVoid2Value()  { return mSignalVoid2V; }

  BoolRet1ValueParamSignal&   SignalBool1Value()  { return mSignalBool1V;  }
  BoolRet2ValueParamSignal&   SignalBool2Value()  { return mSignalBool2V;  }
  IntRet2ValueParamSignal&    SignalInt2Value()   { return mSignalInt2V;   }
  FloatRet0ParamSignal&       SignalFloat0()      { return mSignalFloat0;  }
  FloatRet2ValueParamSignal&  SignalFloat2Value() { return mSignalFloat2V; }

  VoidSignalTypeFloatValue3&  VoidSignalFloatValue3()  { return mVoidSignalFloatValue3;  }
  FloatSignalTypeFloatValue3& FloatSignalFloatValue3() { return mFloatSignalFloatValue3; }

  TestSignals()
  {
  }

  void CheckNoConnections()
  {
    DALI_TEST_EQUALS( mSignalVoid0.GetConnectionCount(), 0u, TEST_LOCATION );
    DALI_TEST_EQUALS( mSignalVoid1R.GetConnectionCount(), 0u, TEST_LOCATION );
    DALI_TEST_EQUALS( mSignalVoid1V.GetConnectionCount(), 0u, TEST_LOCATION );
    DALI_TEST_EQUALS( mSignalVoid2V.GetConnectionCount(), 0u, TEST_LOCATION );
    DALI_TEST_EQUALS( mSignalBool1V.GetConnectionCount(), 0u, TEST_LOCATION );
    DALI_TEST_EQUALS( mSignalBool2V.GetConnectionCount(), 0u, TEST_LOCATION );
    DALI_TEST_EQUALS( mSignalInt2V.GetConnectionCount(), 0u, TEST_LOCATION );
    DALI_TEST_EQUALS( mSignalFloat0.GetConnectionCount(), 0u, TEST_LOCATION );
    DALI_TEST_EQUALS( mSignalFloat2V.GetConnectionCount(), 0u, TEST_LOCATION );
    DALI_TEST_EQUALS( mVoidSignalFloatValue3.GetConnectionCount(), 0u, TEST_LOCATION );
    DALI_TEST_EQUALS( mFloatSignalFloatValue3.GetConnectionCount(), 0u, TEST_LOCATION );
  }

  void EmitVoidSignalVoid()
  {
    mSignalVoid0.Emit();
  }

  void EmitVoidSignalIntRef(int& ref)
  {
    mSignalVoid1R.Emit(ref);
  }

  void EmitVoidSignalIntValue(int p1)
  {
    mSignalVoid1V.Emit(p1);
  }

  void EmitVoidSignalIntValueIntValue(int p1, int p2)
  {
    mSignalVoid2V.Emit(p1,p2);
  }

  bool EmitBoolSignalFloatValue(float p1)
  {
    return mSignalBool1V.Emit(p1);
  }

  bool EmitBoolSignalFloatValueIntValue(float p1, int p2)
  {
    return mSignalBool2V.Emit(p1, p2);
  }

  int EmitIntSignalFloatValueIntValue(float p1, int p2)
  {
    return mSignalInt2V.Emit(p1, p2);
  }

  float EmitFloat2VSignal(float p1, float p2)
  {
    return mSignalFloat2V.Emit(p1, p2);
  }

  float EmitFloat0Signal()
  {
    return mSignalFloat0.Emit();
  }

  void EmitVoidSignalFloatValue3(float p1, float p2, float p3)
  {
    mVoidSignalFloatValue3.Emit(p1, p2, p3);
  }

  float EmitFloatSignalFloatValue3(float p1, float p2, float p3)
  {
    return mFloatSignalFloatValue3.Emit(p1, p2, p3);
  }

private:

  VoidRetNoParamSignal         mSignalVoid0;
  VoidRet1RefParamSignal       mSignalVoid1R;
  VoidRet1ValueParamSignal     mSignalVoid1V;
  VoidRet2ValueParamSignal     mSignalVoid2V;
  BoolRet1ValueParamSignal     mSignalBool1V;
  BoolRet2ValueParamSignal     mSignalBool2V;
  IntRet2ValueParamSignal      mSignalInt2V;
  FloatRet0ParamSignal         mSignalFloat0;
  FloatRet2ValueParamSignal    mSignalFloat2V;
  VoidSignalTypeFloatValue3    mVoidSignalFloatValue3;
  FloatSignalTypeFloatValue3   mFloatSignalFloatValue3;
};

/**
 * A helper class with various slots
 */
class TestSlotHandler : public ConnectionTracker
{
public:

  TestSlotHandler()
  : mIntParam1( 0 ),
    mIntParam2( 0 ),
    mIntParam3( 0 ),
    mFloatParam1( 0.0f ),
    mFloatParam2( 0.0f ),
    mFloatParam3( 0.0f ),
    mBoolReturn( false ),
    mIntReturn( 0 ),
    mFloatReturn( 0.0f ),
    mHandled( false ),
    mHandledCount( 0 )
  {
  }

  void Reset()
  {
    mIntParam1 = 0;
    mIntParam2 = 0;
    mIntParam3 = 0;
    mFloatParam1 = 0.0f;
    mFloatParam2 = 0.0f;
    mFloatParam3 = 0.0f;
    mBoolReturn = false;
    mIntReturn = 0;
    mFloatReturn = 0.0f;
    mHandled = false;
  }

  void VoidSlotVoid()
  {
    mHandled = true;
    ++mHandledCount;
  }

  void VoidSlotIntRef( int& p1 )
  {
    mIntParam1 = p1;
    mHandled = true;
    ++mHandledCount;
  }

  void VoidSlotIntValue( int p1 )
  {
    mIntParam1 = p1;
    mHandled = true;
    ++mHandledCount;
  }

  void VoidDuplicateSlotIntValue( int p1 )
  {
    mIntParam2 = p1;
    mHandled = true;
    ++mHandledCount;
  }

  void VoidSlotIntValueIntValue( int p1, int p2 )
  {
    mIntParam1 = p1;
    mIntParam2 = p2;
    mHandled = true;
    ++mHandledCount;
  }

  bool BoolSlotFloatValue( float p1 )
  {
    mFloatParam1 = p1;
    mHandled = true;
    ++mHandledCount;
    return mBoolReturn;
  }

  bool BoolSlotFloatValueIntValue( float p1, int p2 )
  {
    mFloatParam1 = p1;
    mIntParam2 = p2;
    mHandled = true;
    ++mHandledCount;
    return mBoolReturn;
  }

  int IntSlotFloatValueIntValue( float p1, int p2 )
  {
    mFloatParam1 = p1;
    mIntParam2 = p2;
    mHandled = true;
    ++mHandledCount;
    return mIntReturn;
  }

  float FloatSlotVoid()
  {
    mHandled = true;
    ++mHandledCount;
    return mFloatReturn;
  }

  float FloatSlotFloatValueFloatValue( float p1, float p2 )
  {
    mFloatParam1 = p1;
    mFloatParam2 = p2;
    mHandled = true;
    ++mHandledCount;
    return mFloatReturn;
  }

  void VoidSlotFloatValue3( float p1, float p2, float p3 )
  {
    mFloatParam1 = p1;
    mFloatParam2 = p2;
    mFloatParam3 = p3;
    mHandled = true;
    ++mHandledCount;
  }

  float FloatSlotFloatValue3( float p1, float p2, float p3 )
  {
    mFloatParam1 = p1;
    mFloatParam2 = p2;
    mFloatParam3 = p3;
    mHandled = true;
    ++mHandledCount;
    return mFloatReturn;
  }

  int mIntParam1, mIntParam2, mIntParam3;
  float mFloatParam1, mFloatParam2, mFloatParam3;
  bool mBoolReturn;
  int mIntReturn;
  float mFloatReturn;
  bool mHandled;
  int mHandledCount;
};

/**
 * A version of TestSlotHandler which disconnects during the callback
 */
class TestSlotDisconnector : public ConnectionTracker
{
public:

  TestSlotDisconnector()
  : mIntParam1( 0 ),
    mIntParam2( 0 ),
    mIntParam3( 0 ),
    mFloatParam1( 0.0f ),
    mFloatParam2( 0.0f ),
    mBoolReturn( false ),
    mIntReturn( 0 ),
    mFloatReturn( 0.0f ),
    mHandled( false )
  {
  }

  void Reset()
  {
    mIntParam1 = 0;
    mIntParam2 = 0;
    mIntParam3 = 0;
    mFloatParam1 = 0.0f;
    mFloatParam2 = 0.0f;
    mBoolReturn = false;
    mIntReturn = 0;
    mFloatReturn = 0.0f;
    mHandled = false;
  }

  void VoidConnectVoid( TestSignals::VoidRetNoParamSignal& signal )
  {
    mVoidSignalVoid = &signal;
    signal.Connect( this, &TestSlotDisconnector::VoidSlotVoid );
  }

  void VoidSlotVoid()
  {
    mVoidSignalVoid->Disconnect( this, &TestSlotDisconnector::VoidSlotVoid );
    mHandled = true;
  }

  void VoidConnectIntRef( TestSignals::VoidRet1RefParamSignal& signal )
  {
    mVoidSignalIntRef = &signal;
    signal.Connect( this, &TestSlotDisconnector::VoidSlotIntRef );
  }

  void VoidSlotIntRef( int& p1 )
  {
    mVoidSignalIntRef->Disconnect( this, &TestSlotDisconnector::VoidSlotIntRef );
    mIntParam1 = p1;
    mHandled = true;
  }

  void VoidSlotIntValue( int p1 )
  {
    mIntParam1 = p1;
    mHandled = true;
  }

  void VoidSlotIntValueIntValue( int p1, int p2 )
  {
    mIntParam1 = p1;
    mIntParam2 = p2;
    mHandled = true;
  }

  bool BoolSlotFloatValue( float p1 )
  {
    mFloatParam1 = p1;
    mHandled = true;
    return mBoolReturn;
  }

  bool BoolSlotFloatValueIntValue( float p1, int p2 )
  {
    mFloatParam1 = p1;
    mIntParam2 = p2;
    mHandled = true;
    return mBoolReturn;
  }

  int IntSlotFloatValueIntValue( float p1, int p2 )
  {
    mFloatParam1 = p1;
    mIntParam2 = p2;
    mHandled = true;
    return mIntReturn;
  }

<<<<<<< HEAD
  float FloatSlotVoid()
  {
    mHandled = true;
    return mFloatReturn;
  }

  float FloatSlotFloatValueFloatValue( float p1, float p2 )
  {
    mFloatParam1 = p1;
    mFloatParam2 = p2;
    mHandled = true;
    return mFloatReturn;
  }

  TestSignals::VoidRetNoParamSignal*   mVoidSignalVoid;
  TestSignals::VoidRet1RefParamSignal* mVoidSignalIntRef;

  int mIntParam1, mIntParam2, mIntParam3;
  float mFloatParam1, mFloatParam2;
  bool mBoolReturn;
  int mIntReturn;
  float mFloatReturn;
  bool mHandled;
};
=======
  // test function object using FunctorDelegate.
  // :Connect( ConnectionTrackerInterface* connectionTracker, FunctorDelegate* delegate )
  {
    TestSlotHandler handler;
    TestSignals::VoidRetNoParamSignal signal;
    bool functorDelegateCalled(false);
    signal.Connect( &handler, FunctorDelegate::New( VoidFunctorVoid(functorDelegateCalled) ));
    DALI_TEST_CHECK( ! signal.Empty() );
    signal.Emit();
    DALI_TEST_CHECK( functorDelegateCalled == true );
  }
  {
    TestSlotHandler handler;
    TestSignals::VoidRet1ValueParamSignal signal;
    bool functorDelegateCalled(false);
    signal.Connect( &handler, FunctorDelegate::New( VoidFunctorVoid(functorDelegateCalled) ));
    DALI_TEST_CHECK( ! signal.Empty() );
    signal.Emit(1);
  }
  END_TEST;
}
>>>>>>> 727c8a3c

/**
 * A more complicated version of TestSlotDisconnector, which disconnects some but not all callbacks
 */
class TestSlotMultiDisconnector : public ConnectionTracker
{
public:

  static const int NUM_SLOTS = 10;

  TestSlotMultiDisconnector()
  : mVoidSignalVoid( NULL )
  {
    Reset();
  }

  void Reset()
  {
    for( int i=0; i<NUM_SLOTS; ++i )
    {
      mSlotHandled[i] = false;
    }
  }

  void ConnectAll( TestSignals::VoidRetNoParamSignal& signal )
  {
    mVoidSignalVoid = &signal;
    signal.Connect( this, &TestSlotMultiDisconnector::Slot0 );
    signal.Connect( this, &TestSlotMultiDisconnector::Slot1 );
    signal.Connect( this, &TestSlotMultiDisconnector::Slot2 );
    signal.Connect( this, &TestSlotMultiDisconnector::Slot3 );
    signal.Connect( this, &TestSlotMultiDisconnector::Slot4 );
    signal.Connect( this, &TestSlotMultiDisconnector::Slot5 );
    signal.Connect( this, &TestSlotMultiDisconnector::Slot6 );
    signal.Connect( this, &TestSlotMultiDisconnector::Slot7 );
    signal.Connect( this, &TestSlotMultiDisconnector::Slot8 );
    signal.Connect( this, &TestSlotMultiDisconnector::Slot9 );
  }

  void Slot0()
  {
    mSlotHandled[0] = true;
  }

  void Slot1()
  {
    mSlotHandled[1] = true;
  }

  void Slot2()
  {
    mSlotHandled[2] = true;
  }

  void Slot3()
  {
    mSlotHandled[3] = true;

    // Disconnect the odd numbered lots, because we can
    mVoidSignalVoid->Disconnect( this, &TestSlotMultiDisconnector::Slot1 );
    mVoidSignalVoid->Disconnect( this, &TestSlotMultiDisconnector::Slot3 );
    mVoidSignalVoid->Disconnect( this, &TestSlotMultiDisconnector::Slot5 );
    mVoidSignalVoid->Disconnect( this, &TestSlotMultiDisconnector::Slot7 );
    mVoidSignalVoid->Disconnect( this, &TestSlotMultiDisconnector::Slot9 );
  }

  void Slot4()
  {
    mSlotHandled[4] = true;
  }

  void Slot5()
  {
    mSlotHandled[5] = true;
  }

  void Slot6()
  {
    mSlotHandled[6] = true;
  }

  void Slot7()
  {
    mSlotHandled[7] = true;
  }

  void Slot8()
  {
    mSlotHandled[8] = true;
  }

  void Slot9()
  {
    mSlotHandled[9] = true;
  }

  TestSignals::VoidRetNoParamSignal* mVoidSignalVoid;

  bool mSlotHandled[NUM_SLOTS];
};


/**
 * A version of TestSlotHandler which disconnects during the callback
 */
class TestEmitDuringCallback : public ConnectionTracker
{
public:

  TestEmitDuringCallback()
  : mVoidSignalVoid( NULL ),
    mHandled( false )
  {
  }

  void VoidConnectVoid( TestSignals::VoidRetNoParamSignal& signal )
  {
    mVoidSignalVoid = &signal;
    signal.Connect( this, &TestEmitDuringCallback::VoidSlotVoid );
  }

  void VoidSlotVoid()
  {
    // Emitting during Emit is very bad!
    mVoidSignalVoid->Emit();

    mHandled = true;
  }

  TestSignals::VoidRetNoParamSignal* mVoidSignalVoid;

  bool mHandled;
};


/**
 * A version of TestSlotHandler which uses SlotDelegate
 */
class TestSlotDelegateHandler // This does not inherit from ConnectionTrackerInterface!
{
public:

  TestSlotDelegateHandler()
  : mSlotDelegate( this ),
    mIntParam1( 0 ),
    mIntParam2( 0 ),
    mIntParam3( 0 ),
    mFloatParam1( 0.0f ),
    mFloatParam2( 0.0f ),
    mFloatParam3( 0.0f ),
    mBoolReturn( false ),
    mIntReturn( 0 ),
    mFloatReturn( 0.0f ),
    mHandled( false ),
    mHandledCount( 0 )
  {
  }

  void Reset()
  {
    mIntParam1 = 0;
    mIntParam2 = 0;
    mIntParam3 = 0;
    mFloatParam1 = 0.0f;
    mFloatParam2 = 0.0f;
    mFloatParam3 = 0.0f;
    mBoolReturn = false;
    mIntReturn = 0;
    mFloatReturn = 0.0f;
    mHandled = false;
  }

  void VoidSlotVoid()
  {
    mHandled = true;
    ++mHandledCount;
  }

  void VoidSlotIntRef( int& p1 )
  {
    mIntParam1 = p1;
    mHandled = true;
    ++mHandledCount;
  }

  void VoidSlotIntValue( int p1 )
  {
    mIntParam1 = p1;
    mHandled = true;
    ++mHandledCount;
  }

  void VoidDuplicateSlotIntValue( int p1 )
  {
    mIntParam2 = p1;
    mHandled = true;
    ++mHandledCount;
  }

  void VoidSlotIntValueIntValue( int p1, int p2 )
  {
    mIntParam1 = p1;
    mIntParam2 = p2;
    mHandled = true;
    ++mHandledCount;
  }

  bool BoolSlotFloatValue( float p1 )
  {
    mFloatParam1 = p1;
    mHandled = true;
    ++mHandledCount;
    return mBoolReturn;
  }

  bool BoolSlotFloatValueIntValue( float p1, int p2 )
  {
    mFloatParam1 = p1;
    mIntParam2 = p2;
    mHandled = true;
    ++mHandledCount;
    return mBoolReturn;
  }

  int IntSlotFloatValueIntValue( float p1, int p2 )
  {
    mFloatParam1 = p1;
    mIntParam2 = p2;
    mHandled = true;
    ++mHandledCount;
    return mIntReturn;
  }

  float FloatSlotVoid()
  {
    mHandled = true;
    ++mHandledCount;
    return mFloatReturn;
  }

  float FloatSlotFloatValueFloatValue( float p1, float p2 )
  {
    mFloatParam1 = p1;
    mFloatParam2 = p2;
    mHandled = true;
    ++mHandledCount;
    return mFloatReturn;
  }

  void VoidSlotFloatValue3( float p1, float p2, float p3 )
  {
    mFloatParam1 = p1;
    mFloatParam2 = p2;
    mFloatParam3 = p3;
    mHandled = true;
    ++mHandledCount;
  }

  float FloatSlotFloatValue3( float p1, float p2, float p3 )
  {
    mFloatParam1 = p1;
    mFloatParam2 = p2;
    mFloatParam3 = p3;
    mHandled = true;
    ++mHandledCount;
    return mFloatReturn;
  }

  SlotDelegate<TestSlotDelegateHandler> mSlotDelegate;

  int mIntParam1, mIntParam2, mIntParam3;
  float mFloatParam1, mFloatParam2, mFloatParam3;
  bool mBoolReturn;
  int mIntReturn;
  float mFloatReturn;
  bool mHandled;
  int mHandledCount;
};

/**
 * Test that reimplmenting ConnectionTrackerInterface actually works.
 * This basic connection tracker only allows one callback to be connected.
 */
class TestBasicConnectionTrackerInterface : public ConnectionTrackerInterface
{
public:

  TestBasicConnectionTrackerInterface()
  : mCallbackHandled( false ),
    mCallback( NULL ),
    mSlotObserver( NULL )
  {
  }

  ~TestBasicConnectionTrackerInterface()
  {
    if( mSlotObserver && mCallback )
    {
      // Notify signal since the slot has been destroyed
      mSlotObserver->SlotDisconnected( mCallback );
      // mCallback and mSlotObserver are not owned
    }
  }

  /**
   * An example slot
   */
  void VoidSlotVoid()
  {
    mCallbackHandled = true;
  }

  /**
   * @copydoc ConnectionTrackerInterface::GetConnectionCount
   */
  virtual std::size_t GetConnectionCount() const
  {
    if( mCallback )
    {
      return 1u;
    }

    return 0u;
  }

  /**
   * @copydoc ConnectionTrackerInterface::SignalConnected
   */
  virtual void SignalConnected( SlotObserver* slotObserver, CallbackBase* callback )
  {
    DALI_ASSERT_ALWAYS( NULL == mCallback && "Only one connection supported!" );

    mCallback = callback;
    mSlotObserver = slotObserver;
  }

  /**
   * @copydoc ConnectionTrackerInterface::SignalDisconnected
   */
  virtual void SignalDisconnected( SlotObserver* slotObserver, CallbackBase* callback )
  {
    if( mSlotObserver == slotObserver )
    {
      mSlotObserver = NULL;
      mCallback = NULL;
      // mCallback and mSlotObserver are not owned
    }
  }

private:

  TestBasicConnectionTrackerInterface( const TestBasicConnectionTrackerInterface& );            ///< undefined copy constructor
  TestBasicConnectionTrackerInterface& operator=( const TestBasicConnectionTrackerInterface& ); ///< undefined assignment operator

public:

  bool mCallbackHandled;

private:

  CallbackBase* mCallback;     ///< callback, has ownership
  SlotObserver* mSlotObserver; ///< a pointer to the slot observer (not owned)
};


bool wasStaticVoidCallbackVoidCalled  = false;
bool wasStaticFloatCallbackVoidCalled = false;
bool wasStaticVoidCallbackIntValueCalled = false;
int staticIntValue = 0;
bool wasStaticFloatCallbackFloatValueFloatValueCalled = false;
float staticFloatValue1 = 0.0f;
float staticFloatValue2 = 0.0f;

static void StaticVoidCallbackVoid()
{
  wasStaticVoidCallbackVoidCalled = true;
}

static float StaticFloatCallbackVoid()
{
  wasStaticFloatCallbackVoidCalled = true;
  return 7.0f;
}

static void StaticVoidCallbackIntValue( int value )
{
  wasStaticVoidCallbackIntValueCalled = true;
  staticIntValue = value;
}

static float StaticFloatCallbackFloatValueFloatValue( float value1, float value2 )
{
  wasStaticFloatCallbackFloatValueFloatValueCalled = true;
  staticFloatValue1 = value1;
  staticFloatValue2 = value2;
  return value1 + value2;
}

} // anon namespace


int UtcDaliSignalEmptyCheck(void)
{
  // Test that Empty() check works before & after signal connection

  {
    TestSignals::VoidRetNoParamSignal signal;
    DALI_TEST_CHECK( signal.Empty() );
    TestSlotHandler handler;
    signal.Connect( &handler, &TestSlotHandler::VoidSlotVoid );
    DALI_TEST_CHECK( ! signal.Empty() );
  }

  {
    TestSignals::VoidRet1ValueParamSignal signal;
    DALI_TEST_CHECK( signal.Empty() );
    TestSlotHandler handler;
    signal.Connect( &handler, &TestSlotHandler::VoidSlotIntValue );
    DALI_TEST_CHECK( ! signal.Empty() );
  }

  {
    TestSignals::VoidRet1RefParamSignal signal;
    DALI_TEST_CHECK( signal.Empty() );
    TestSlotHandler handler;
    signal.Connect( &handler, &TestSlotHandler::VoidSlotIntRef );
    DALI_TEST_CHECK( ! signal.Empty() );
  }

  {
    TestSignals::VoidRet2ValueParamSignal signal;
    DALI_TEST_CHECK( signal.Empty() );
    TestSlotHandler handler;
    signal.Connect( &handler, &TestSlotHandler::VoidSlotIntValueIntValue );
    DALI_TEST_CHECK( ! signal.Empty() );
  }

  {
    TestSignals::BoolRet1ValueParamSignal signal;
    DALI_TEST_CHECK( signal.Empty() );
    TestSlotHandler handler;
    signal.Connect( &handler, &TestSlotHandler::BoolSlotFloatValue );
    DALI_TEST_CHECK( ! signal.Empty() );
  }

  {
    TestSignals::BoolRet2ValueParamSignal signal;
    DALI_TEST_CHECK( signal.Empty() );
    TestSlotHandler handler;
    signal.Connect( &handler, &TestSlotHandler::BoolSlotFloatValueIntValue );
    DALI_TEST_CHECK( ! signal.Empty() );
  }

  {
    TestSignals::IntRet2ValueParamSignal signal;
    DALI_TEST_CHECK( signal.Empty() );
    TestSlotHandler handler;
    signal.Connect( &handler, &TestSlotHandler::IntSlotFloatValueIntValue );
    DALI_TEST_CHECK( ! signal.Empty() );
  }

  {
    TestSignals::FloatRet0ParamSignal signal;
    DALI_TEST_CHECK( signal.Empty() );
    TestSlotHandler handler;
    signal.Connect( &handler, &TestSlotHandler::FloatSlotVoid );
    DALI_TEST_CHECK( ! signal.Empty() );
  }

  {
    TestSignals::FloatRet2ValueParamSignal signal;
    DALI_TEST_CHECK( signal.Empty() );
    TestSlotHandler handler;
    signal.Connect(&handler, &TestSlotHandler::FloatSlotFloatValueFloatValue);
    DALI_TEST_CHECK( ! signal.Empty() );
  }
  END_TEST;
}

int UtcDaliSignalEmptyCheckSlotDestruction(void)
{
  // Test that signal disconnect works when slot is destroyed (goes out of scope)

  {
    TestSignals::VoidRetNoParamSignal signal;
    {
      DALI_TEST_CHECK( signal.Empty() );
      TestSlotHandler handler;
      signal.Connect( &handler, &TestSlotHandler::VoidSlotVoid );
      DALI_TEST_CHECK( ! signal.Empty() );
    }
    // End of slot lifetime
    DALI_TEST_CHECK( signal.Empty() );

    // Signal emission should be a NOOP
    signal.Emit();
  }

  {
    TestSignals::VoidRet1ValueParamSignal signal;
    {
      DALI_TEST_CHECK( signal.Empty() );
      TestSlotHandler handler;
      signal.Connect( &handler, &TestSlotHandler::VoidSlotIntValue );
      DALI_TEST_CHECK( ! signal.Empty() );
    }
    // End of slot lifetime
    DALI_TEST_CHECK( signal.Empty() );

    // Signal emission should be a NOOP
    signal.Emit( 10 );
  }

  {
    TestSignals::VoidRet1RefParamSignal signal;
    {
      DALI_TEST_CHECK( signal.Empty() );
      TestSlotHandler handler;
      signal.Connect( &handler, &TestSlotHandler::VoidSlotIntRef );
      DALI_TEST_CHECK( ! signal.Empty() );
    }
    // End of slot lifetime
    DALI_TEST_CHECK( signal.Empty() );

    // Signal emission should be a NOOP
    int temp( 5 );
    signal.Emit( temp );
  }

  {
    TestSignals::VoidRet2ValueParamSignal signal;
    {
      DALI_TEST_CHECK( signal.Empty() );
      TestSlotHandler handler;
      signal.Connect( &handler, &TestSlotHandler::VoidSlotIntValueIntValue );
      DALI_TEST_CHECK( ! signal.Empty() );
    }
    // End of slot lifetime
    DALI_TEST_CHECK( signal.Empty() );

    // Signal emission should be a NOOP
    signal.Emit( 1, 2 );
  }

  {
    TestSignals::BoolRet1ValueParamSignal signal;
    {
      DALI_TEST_CHECK( signal.Empty() );
      TestSlotHandler handler;
      signal.Connect( &handler, &TestSlotHandler::BoolSlotFloatValue );
      DALI_TEST_CHECK( ! signal.Empty() );
    }
    // End of slot lifetime
    DALI_TEST_CHECK( signal.Empty() );

    // Signal emission should be a NOOP
    bool blah = signal.Emit( 1.0f );
    DALI_TEST_CHECK( ! blah );
  }

  {
    TestSignals::BoolRet2ValueParamSignal signal;
    {
      DALI_TEST_CHECK( signal.Empty() );
      TestSlotHandler handler;
      signal.Connect( &handler, &TestSlotHandler::BoolSlotFloatValueIntValue );
      DALI_TEST_CHECK( ! signal.Empty() );
    }
    // End of slot lifetime
    DALI_TEST_CHECK( signal.Empty() );

    // Signal emission should be a NOOP
    bool blah = signal.Emit( 1.0f, 2 );
    DALI_TEST_CHECK( ! blah );
  }

  {
    TestSignals::IntRet2ValueParamSignal signal;
    {
      DALI_TEST_CHECK( signal.Empty() );
      TestSlotHandler handler;
      signal.Connect( &handler, &TestSlotHandler::IntSlotFloatValueIntValue );
      DALI_TEST_CHECK( ! signal.Empty() );
    }
    // End of slot lifetime
    DALI_TEST_CHECK( signal.Empty() );

    // Signal emission should be a NOOP
    int blah = signal.Emit( 10.0f, 100 );
    DALI_TEST_CHECK( 0 == blah );
  }

  {
    TestSignals::FloatRet0ParamSignal signal;
    {
      DALI_TEST_CHECK( signal.Empty() );
      TestSlotHandler handler;
      signal.Connect( &handler, &TestSlotHandler::FloatSlotVoid );
      DALI_TEST_CHECK( ! signal.Empty() );
    }
    // End of slot lifetime
    DALI_TEST_CHECK( signal.Empty() );

    // Signal emission should be a NOOP
    float blah = signal.Emit();
    DALI_TEST_CHECK( 0.0f == blah );
  }

  {
    TestSignals::FloatRet2ValueParamSignal signal;
    {
      DALI_TEST_CHECK( signal.Empty() );
      TestSlotHandler handler;
      signal.Connect(&handler, &TestSlotHandler::FloatSlotFloatValueFloatValue);
      DALI_TEST_CHECK( ! signal.Empty() );
    }
    // End of slot lifetime
    DALI_TEST_CHECK( signal.Empty() );

    // Signal emission should be a NOOP
    float blah = signal.Emit( 3.0f, 4.0f );
    DALI_TEST_CHECK( 0.0f == blah );
  }
  END_TEST;
}

// Positive test case for a method
int UtcDaliSignalConnectAndEmit01P(void)
{
  // Test basic signal emission for each slot type

  TestSignals signals;

  {
    TestSlotHandler handlers;
    signals.SignalVoidNone().Connect(&handlers, &TestSlotHandler::VoidSlotVoid);
    DALI_TEST_EQUALS( handlers.mHandled, false, TEST_LOCATION );
    signals.EmitVoidSignalVoid();
    DALI_TEST_EQUALS( handlers.mHandled, true, TEST_LOCATION );

    // Test double emission
    handlers.mHandled = false;
    signals.EmitVoidSignalVoid();
    DALI_TEST_EQUALS( handlers.mHandled, true, TEST_LOCATION );
  }
  signals.CheckNoConnections();

  {
    TestSlotHandler handlers;
    signals.SignalVoid1Ref().Connect(&handlers, &TestSlotHandler::VoidSlotIntRef);
    DALI_TEST_EQUALS( handlers.mHandled, false, TEST_LOCATION );
    int x = 7;
    signals.EmitVoidSignalIntRef(x);
    DALI_TEST_EQUALS( handlers.mHandled, true, TEST_LOCATION );
    DALI_TEST_EQUALS( handlers.mIntParam1, 7, TEST_LOCATION );
  }
  signals.CheckNoConnections();

  {
    TestSlotHandler handlers;
    signals.SignalVoid1Value().Connect(&handlers, &TestSlotHandler::VoidSlotIntValue);
    DALI_TEST_EQUALS( handlers.mHandled, false, TEST_LOCATION );
    signals.EmitVoidSignal1IntValue(5);
    DALI_TEST_EQUALS( handlers.mHandled, true, TEST_LOCATION );
    DALI_TEST_EQUALS( handlers.mIntParam1, 5, TEST_LOCATION );
  }
  signals.CheckNoConnections();

  {
    TestSlotHandler handlers;
    signals.SignalVoid2Value().Connect(&handlers, &TestSlotHandler::VoidSlotIntValueIntValue);
    DALI_TEST_EQUALS( handlers.mHandled, false, TEST_LOCATION );
    signals.EmitVoidSignal2IntValue(6, 7);
    DALI_TEST_EQUALS( handlers.mHandled, true, TEST_LOCATION );
    DALI_TEST_EQUALS( handlers.mIntParam1, 6, TEST_LOCATION );
    DALI_TEST_EQUALS( handlers.mIntParam2, 7, TEST_LOCATION );
  }
  signals.CheckNoConnections();

  {
    TestSlotHandler handlers;
    signals.SignalBool1Value().Connect(&handlers, &TestSlotHandler::BoolSlotFloatValue);
    DALI_TEST_EQUALS( handlers.mHandled, false, TEST_LOCATION );

    handlers.mBoolReturn = true;
    DALI_TEST_EQUALS( signals.EmitBoolSignalFloatValue(5.0f), true, TEST_LOCATION );
    DALI_TEST_EQUALS( handlers.mHandled, true, TEST_LOCATION );
    DALI_TEST_EQUALS( handlers.mFloatParam1, 5.0f, TEST_LOCATION );

    // repeat with opposite return value
    handlers.mBoolReturn = false;
    handlers.mHandled = false;
    DALI_TEST_EQUALS( signals.EmitBoolSignalFloatValue(6.0f), false, TEST_LOCATION );
    DALI_TEST_EQUALS( handlers.mHandled, true, TEST_LOCATION );
    DALI_TEST_EQUALS( handlers.mFloatParam1, 6.0f, TEST_LOCATION );
  }
  signals.CheckNoConnections();

  {
    TestSlotHandler handlers;
    signals.SignalBool2Value().Connect(&handlers, &TestSlotHandler::BoolSlotFloatValueIntValue);
    DALI_TEST_EQUALS( handlers.mHandled, false, TEST_LOCATION );
    handlers.mBoolReturn = true;
    DALI_TEST_EQUALS( signals.EmitBoolSignalFloatValueIntValue(5.0f, 10), true, TEST_LOCATION );
    DALI_TEST_EQUALS( handlers.mHandled, true, TEST_LOCATION );
    DALI_TEST_EQUALS( handlers.mFloatParam1, 5.0f, TEST_LOCATION );
    DALI_TEST_EQUALS( handlers.mIntParam2, 10, TEST_LOCATION );
  }
  signals.CheckNoConnections();

  {
    TestSlotHandler handlers;
    signals.SignalInt2Value().Connect(&handlers, &TestSlotHandler::IntSlotFloatValueIntValue);
    DALI_TEST_EQUALS( handlers.mHandled, false, TEST_LOCATION );
    handlers.mIntReturn = 27;
    int x = signals.EmitIntSignalFloatValueIntValue(33.5f, 5);
    DALI_TEST_EQUALS( x, 27, TEST_LOCATION );
    DALI_TEST_EQUALS( handlers.mHandled, true, TEST_LOCATION );
    DALI_TEST_EQUALS( handlers.mFloatParam1, 33.5f, TEST_LOCATION );
    DALI_TEST_EQUALS( handlers.mIntParam2, 5, TEST_LOCATION );
  }
  signals.CheckNoConnections();

  {
    TestSlotHandler handlers;
    signals.SignalFloat0().Connect(&handlers, &TestSlotHandler::FloatSlotVoid);
    DALI_TEST_EQUALS( handlers.mHandled, false, TEST_LOCATION );
    handlers.mFloatReturn = 27.0f;
    float f = signals.EmitFloat0Signal();
    DALI_TEST_EQUALS( f, 27.0f, TEST_LOCATION );
    DALI_TEST_EQUALS( handlers.mHandled, true, TEST_LOCATION );
    DALI_TEST_EQUALS( handlers.mFloatParam1, 0.0f, TEST_LOCATION );
    DALI_TEST_EQUALS( handlers.mFloatParam2, 0.0f, 0.001f, TEST_LOCATION );
  }
  signals.CheckNoConnections();

  {
    TestSlotHandler handlers;
    signals.SignalFloat2Value().Connect(&handlers, &TestSlotHandler::FloatSlotFloatValueFloatValue);
    DALI_TEST_EQUALS( handlers.mHandled, false, TEST_LOCATION );
    handlers.mFloatReturn = 27.0f;
    float f = signals.EmitFloat2VSignal(5, 33.0f);
    DALI_TEST_EQUALS( f, 27.0f, TEST_LOCATION );
    DALI_TEST_EQUALS( handlers.mHandled, true, TEST_LOCATION );
    DALI_TEST_EQUALS( handlers.mFloatParam1, 5.0f, TEST_LOCATION );
    DALI_TEST_EQUALS( handlers.mFloatParam2, 33.0f, 0.001f, TEST_LOCATION );
  }
  signals.CheckNoConnections();

  {
    TestSlotHandler handlers;
    signals.VoidSignalFloatValue3().Connect(&handlers, &TestSlotHandler::VoidSlotFloatValue3);
    DALI_TEST_EQUALS( handlers.mHandled, false, TEST_LOCATION );
    signals.EmitVoidSignalFloatValue3(5, 33.0f, 100.0f);
    DALI_TEST_EQUALS( handlers.mHandled, true, TEST_LOCATION );
    DALI_TEST_EQUALS( handlers.mFloatParam1, 5.0f, TEST_LOCATION );
    DALI_TEST_EQUALS( handlers.mFloatParam2, 33.0f, 0.001f, TEST_LOCATION );
    DALI_TEST_EQUALS( handlers.mFloatParam3, 100.0f, 0.001f, TEST_LOCATION );
  }
  signals.CheckNoConnections();

  {
    TestSlotHandler handlers;
    signals.SignalFloat3Value().Connect(&handlers, &TestSlotHandler::FloatSlotFloatValue3);
    DALI_TEST_EQUALS( handlers.mHandled, false, TEST_LOCATION );
    handlers.mFloatReturn = 27.0f;
    float returnValue = signals.EmitFloat3VSignal(5, 33.0f, 100.0f);
    DALI_TEST_EQUALS( returnValue, 27.0f, TEST_LOCATION );
    DALI_TEST_EQUALS( handlers.mHandled, true, TEST_LOCATION );
    DALI_TEST_EQUALS( handlers.mFloatParam1, 5.0f, TEST_LOCATION );
    DALI_TEST_EQUALS( handlers.mFloatParam2, 33.0f, 0.001f, TEST_LOCATION );
    DALI_TEST_EQUALS( handlers.mFloatParam3, 100.0f, 0.001f, TEST_LOCATION );
  }
  signals.CheckNoConnections();
  END_TEST;
}

int UtcDaliSignalConnectAndEmit02P(void)
{
  // testing connection of static functions
  TestSignals signals;
  StaticFunctionHandlers handlers;

  // void ( void )
  signals.SignalVoidNone().Connect( &StaticFunctionHandlers::VoidSlotVoid );
  DALI_TEST_EQUALS( handlers.staticFunctionHandled, false, TEST_LOCATION );
  signals.EmitVoidSignalVoid();
  DALI_TEST_EQUALS( handlers.staticFunctionHandled, true, TEST_LOCATION );


  // void ( p1 )
  handlers.Reset();
  signals.SignalVoid1Value().Connect( &StaticFunctionHandlers::VoidSlot1Param );
  DALI_TEST_EQUALS( handlers.staticFunctionHandled, false, TEST_LOCATION );
  signals.EmitVoidSignal1IntValue( 1 );
  DALI_TEST_EQUALS( handlers.staticFunctionHandled, true, TEST_LOCATION );

  // void ( p1, p2 )
  handlers.Reset();
  signals.SignalVoid2Value().Connect( &StaticFunctionHandlers::VoidSlot2Param );
  DALI_TEST_EQUALS( handlers.staticFunctionHandled, false, TEST_LOCATION );
  signals.EmitVoidSignal2IntValue( 1, 2 );
  DALI_TEST_EQUALS( handlers.staticFunctionHandled, true, TEST_LOCATION );


  // void ( p1, p2, p3 )
  handlers.Reset();
  signals.SignalVoid3Value().Connect( &StaticFunctionHandlers::VoidSlot3Param );
  DALI_TEST_EQUALS( handlers.staticFunctionHandled, false, TEST_LOCATION );
  signals.EmitVoidSignal3IntValue( 1, 2, 3 );
  DALI_TEST_EQUALS( handlers.staticFunctionHandled, true, TEST_LOCATION );

  // ret ( )
  handlers.Reset();
  signals.SignalFloat0().Connect( &StaticFunctionHandlers::RetSlot0Param );
  DALI_TEST_EQUALS( handlers.staticFunctionHandled, false, TEST_LOCATION );
  signals.EmitFloat0Signal();
  DALI_TEST_EQUALS( handlers.staticFunctionHandled, true, TEST_LOCATION );

  // ret ( p1 )
  handlers.Reset();
  signals.SignalFloat1Value().Connect( &StaticFunctionHandlers::RetSlot1Param );
  DALI_TEST_EQUALS( handlers.staticFunctionHandled, false, TEST_LOCATION );
  signals.EmitFloat1VSignal( 1.f );
  DALI_TEST_EQUALS( handlers.staticFunctionHandled, true, TEST_LOCATION );

  // ret ( p1, p2 )
  handlers.Reset();
  signals.SignalFloat2Value().Connect( &StaticFunctionHandlers::RetSlot2Param );
  DALI_TEST_EQUALS( handlers.staticFunctionHandled, false, TEST_LOCATION );
  signals.EmitFloat2VSignal( 1.f, 2.f );
  DALI_TEST_EQUALS( handlers.staticFunctionHandled, true, TEST_LOCATION );


  // ret ( p1, p2, p3 )
  handlers.Reset();
  signals.SignalFloat3Value().Connect( &StaticFunctionHandlers::RetSlot3Param );
  DALI_TEST_EQUALS( handlers.staticFunctionHandled, false, TEST_LOCATION );
  signals.EmitFloat3VSignal( 1.f, 2.f, 3.f );
  DALI_TEST_EQUALS( handlers.staticFunctionHandled, true, TEST_LOCATION );

  END_TEST;

}


int UtcDaliSignalDisconnect(void)
{
  // Test that callbacks don't occur if a signal is disconnected before emission

  TestSignals signals;

  {
    TestSlotHandler handlers;
    signals.SignalVoidNone().Connect(&handlers, &TestSlotHandler::VoidSlotVoid);
    DALI_TEST_EQUALS( handlers.mHandled, false, TEST_LOCATION );
    signals.SignalVoidNone().Disconnect(&handlers, &TestSlotHandler::VoidSlotVoid);
    signals.EmitVoidSignalVoid();
    DALI_TEST_EQUALS( handlers.mHandled, false, TEST_LOCATION );
  }

  {
    TestSlotHandler handlers;
    signals.SignalVoid1Ref().Connect(&handlers, &TestSlotHandler::VoidSlotIntRef);
    DALI_TEST_EQUALS( handlers.mHandled, false, TEST_LOCATION );
    int r = 7;
    handlers.mIntReturn = 5;
    signals.SignalVoid1Ref().Disconnect(&handlers, &TestSlotHandler::VoidSlotIntRef);
    signals.EmitVoidSignalIntRef(r);
    DALI_TEST_EQUALS( handlers.mHandled, false, TEST_LOCATION );
    DALI_TEST_EQUALS( handlers.mIntParam1, 0, TEST_LOCATION );
    DALI_TEST_EQUALS( r, 7, TEST_LOCATION );
  }

  {
    TestSlotHandler handlers;
    signals.SignalVoid1Value().Connect(&handlers, &TestSlotHandler::VoidSlotIntValue);
    DALI_TEST_EQUALS( handlers.mHandled, false, TEST_LOCATION );
    signals.SignalVoid1Value().Disconnect(&handlers, &TestSlotHandler::VoidSlotIntValue);
    signals.EmitVoidSignal1IntValue(5);
    DALI_TEST_EQUALS( handlers.mHandled, false, TEST_LOCATION );
    DALI_TEST_EQUALS( handlers.mIntParam1, 0, TEST_LOCATION );
  }

  {
    TestSlotHandler handlers;
    signals.SignalVoid2Value().Connect(&handlers, &TestSlotHandler::VoidSlotIntValueIntValue);
    DALI_TEST_EQUALS( handlers.mHandled, false, TEST_LOCATION );
    signals.SignalVoid2Value().Disconnect(&handlers, &TestSlotHandler::VoidSlotIntValueIntValue);
    signals.EmitVoidSignal2IntValue(5, 10);
    DALI_TEST_EQUALS( handlers.mHandled, false, TEST_LOCATION );
    DALI_TEST_EQUALS( handlers.mIntParam1, 0, TEST_LOCATION );
    DALI_TEST_EQUALS( handlers.mIntParam2, 0, TEST_LOCATION );
  }

  {
    TestSlotHandler handlers;
    signals.SignalBool1Value().Connect(&handlers, &TestSlotHandler::BoolSlotFloatValue);
    DALI_TEST_EQUALS( handlers.mHandled, false, TEST_LOCATION );
    handlers.mBoolReturn = true;
    signals.SignalBool1Value().Disconnect(&handlers, &TestSlotHandler::BoolSlotFloatValue);
    DALI_TEST_EQUALS( signals.EmitBoolSignalFloatValue(5.0f), false, TEST_LOCATION );
    DALI_TEST_EQUALS( handlers.mHandled, false, TEST_LOCATION );
    DALI_TEST_EQUALS( handlers.mFloatParam1, 0.0f, TEST_LOCATION );
  }

  {
    TestSlotHandler handlers;
    signals.SignalBool2Value().Connect(&handlers, &TestSlotHandler::BoolSlotFloatValueIntValue);
    DALI_TEST_EQUALS( handlers.mHandled, false, TEST_LOCATION );
    handlers.mBoolReturn = true;
    signals.SignalBool2Value().Disconnect(&handlers, &TestSlotHandler::BoolSlotFloatValueIntValue);
    DALI_TEST_EQUALS( signals.EmitBoolSignalFloatValueIntValue(5.0f, 10), false, TEST_LOCATION );
    DALI_TEST_EQUALS( handlers.mHandled, false, TEST_LOCATION );
    DALI_TEST_EQUALS( handlers.mFloatParam1, 0.0f, TEST_LOCATION );
    DALI_TEST_EQUALS( handlers.mIntParam2,   0, TEST_LOCATION );
  }

  {
    TestSlotHandler handlers;
    signals.SignalInt2Value().Connect(&handlers, &TestSlotHandler::IntSlotFloatValueIntValue);
    DALI_TEST_EQUALS( handlers.mHandled, false, TEST_LOCATION );
    handlers.mIntReturn = 27;
    signals.SignalInt2Value().Disconnect(&handlers, &TestSlotHandler::IntSlotFloatValueIntValue);
    signals.EmitIntSignalFloatValueIntValue(5, 33.0f);
    DALI_TEST_EQUALS( handlers.mHandled, false, TEST_LOCATION );
    DALI_TEST_EQUALS( handlers.mIntParam1, 0, TEST_LOCATION );
    DALI_TEST_EQUALS( handlers.mFloatParam2, 0.0f, 0.001f, TEST_LOCATION );
  }

  {
    TestSlotHandler handlers;
    signals.SignalFloat0().Connect(&handlers, &TestSlotHandler::FloatSlotVoid);
    DALI_TEST_EQUALS( handlers.mHandled, false, TEST_LOCATION );
    handlers.mFloatReturn = 27.0f;
    signals.SignalFloat0().Disconnect(&handlers, &TestSlotHandler::FloatSlotVoid);
    signals.EmitFloat0Signal();
    DALI_TEST_EQUALS( handlers.mHandled, false, TEST_LOCATION );
    DALI_TEST_EQUALS( handlers.mFloatParam1, 0.0f, 0.001f, TEST_LOCATION );
    DALI_TEST_EQUALS( handlers.mFloatParam2, 0.0f, 0.001f, TEST_LOCATION );
  }

  {
    TestSlotHandler handlers;
    signals.SignalFloat2Value().Connect(&handlers, &TestSlotHandler::FloatSlotFloatValueFloatValue);
    DALI_TEST_EQUALS( handlers.mHandled, false, TEST_LOCATION );
    handlers.mFloatReturn = 27.0f;
    signals.SignalFloat2Value().Disconnect(&handlers, &TestSlotHandler::FloatSlotFloatValueFloatValue);
    signals.EmitFloat2VSignal(5, 33.0f);
    DALI_TEST_EQUALS( handlers.mHandled, false, TEST_LOCATION );
    DALI_TEST_EQUALS( handlers.mFloatParam1, 0.0f, 0.001f, TEST_LOCATION );
    DALI_TEST_EQUALS( handlers.mFloatParam2, 0.0f, 0.001f, TEST_LOCATION );
  }
  END_TEST;
}

int UtcDaliSignalDisconnect2(void)
{
  // Test that nothing happens when attempting to disconnect an unconnected slot

  TestSignals signals;
  {
    TestSlotHandler handlers;
    signals.SignalVoidNone().Disconnect(&handlers, &TestSlotHandler::VoidSlotVoid);
    signals.EmitVoidSignalVoid();
    DALI_TEST_EQUALS( handlers.mHandled, false, TEST_LOCATION );
  }

  {
    TestSlotHandler handlers;
    int r = 7;
    signals.SignalVoid1Ref().Disconnect(&handlers, &TestSlotHandler::VoidSlotIntRef);
    signals.EmitVoidSignalIntRef(r);
    DALI_TEST_EQUALS( handlers.mHandled, false, TEST_LOCATION );
    DALI_TEST_EQUALS( handlers.mIntParam1, 0, TEST_LOCATION );
    DALI_TEST_EQUALS( r, 7, TEST_LOCATION );
  }

  {
    TestSlotHandler handlers;
    signals.SignalVoid1Value().Disconnect(&handlers, &TestSlotHandler::VoidSlotIntValue);
    signals.EmitVoidSignal1IntValue(5);
    DALI_TEST_EQUALS( handlers.mHandled, false, TEST_LOCATION );
    DALI_TEST_EQUALS( handlers.mIntParam1, 0, TEST_LOCATION );
  }

  {
    TestSlotHandler handlers;
    signals.SignalVoid2Value().Disconnect(&handlers, &TestSlotHandler::VoidSlotIntValueIntValue);
    signals.EmitVoidSignal2IntValue(5, 10);
    DALI_TEST_EQUALS( handlers.mHandled, false, TEST_LOCATION );
    DALI_TEST_EQUALS( handlers.mIntParam1, 0, TEST_LOCATION );
    DALI_TEST_EQUALS( handlers.mIntParam2, 0, TEST_LOCATION );
  }

  {
    TestSlotHandler handlers;
    handlers.mBoolReturn = true;
    signals.SignalBool1Value().Disconnect(&handlers, &TestSlotHandler::BoolSlotFloatValue);
    DALI_TEST_EQUALS( signals.EmitBoolSignalFloatValue(5.0f), false, TEST_LOCATION );
    DALI_TEST_EQUALS( handlers.mHandled, false, TEST_LOCATION );
    DALI_TEST_EQUALS( handlers.mFloatParam1, 0.0f, TEST_LOCATION );
  }

  {
    TestSlotHandler handlers;
    handlers.mBoolReturn = true;
    signals.SignalBool2Value().Disconnect(&handlers, &TestSlotHandler::BoolSlotFloatValueIntValue);
    DALI_TEST_EQUALS( signals.EmitBoolSignalFloatValueIntValue(5.0f, 10), false, TEST_LOCATION );
    DALI_TEST_EQUALS( handlers.mHandled, false, TEST_LOCATION );
    DALI_TEST_EQUALS( handlers.mFloatParam1, 0.0f, TEST_LOCATION );
    DALI_TEST_EQUALS( handlers.mIntParam2,   0, TEST_LOCATION );
  }

  {
    TestSlotHandler handlers;
    handlers.mIntReturn = 27;
    signals.SignalInt2Value().Disconnect(&handlers, &TestSlotHandler::IntSlotFloatValueIntValue);
    signals.EmitIntSignalFloatValueIntValue(5, 33.0f);
    DALI_TEST_EQUALS( handlers.mHandled, false, TEST_LOCATION );
    DALI_TEST_EQUALS( handlers.mIntParam1, 0, TEST_LOCATION );
    DALI_TEST_EQUALS( handlers.mFloatParam2, 0.0f, 0.001f, TEST_LOCATION );
  }

  {
    TestSlotHandler handlers;
    handlers.mFloatReturn = 27.0f;
    signals.SignalFloat2Value().Disconnect(&handlers, &TestSlotHandler::FloatSlotFloatValueFloatValue);
    signals.EmitFloat2VSignal(5, 33.0f);
    DALI_TEST_EQUALS( handlers.mHandled, false, TEST_LOCATION );
    DALI_TEST_EQUALS( handlers.mFloatParam1, 0.0f, 0.001f, TEST_LOCATION );
    DALI_TEST_EQUALS( handlers.mFloatParam2, 0.0f, 0.001f, TEST_LOCATION );
  }

  {
    TestSlotHandler handlers;
    handlers.mFloatReturn = 27.0f;
    signals.SignalFloat0().Disconnect(&handlers, &TestSlotHandler::FloatSlotVoid);
    signals.EmitFloat0Signal();
    DALI_TEST_EQUALS( handlers.mHandled, false, TEST_LOCATION );
    DALI_TEST_EQUALS( handlers.mFloatParam1, 0.0f, 0.001f, TEST_LOCATION );
    DALI_TEST_EQUALS( handlers.mFloatParam2, 0.0f, 0.001f, TEST_LOCATION );
  }
  END_TEST;
}

int UtcDaliSignalDisconnect3(void)
{
  // Test that callbacks stop after a signal is disconnected

  TestSignals signals;

  {
    TestSlotHandler handlers;
    signals.SignalVoidNone().Connect(&handlers, &TestSlotHandler::VoidSlotVoid);
    DALI_TEST_EQUALS( handlers.mHandled, false, TEST_LOCATION );

    // Emit first
    signals.EmitVoidSignalVoid();
    DALI_TEST_EQUALS( handlers.mHandled, true, TEST_LOCATION );

    // Disconnect and emit again
    handlers.mHandled = false;
    signals.SignalVoidNone().Disconnect(&handlers, &TestSlotHandler::VoidSlotVoid);
    signals.EmitVoidSignalVoid();
    DALI_TEST_EQUALS( handlers.mHandled, false, TEST_LOCATION );
  }

  {
    TestSlotHandler handlers;
    signals.SignalVoid1Ref().Connect(&handlers, &TestSlotHandler::VoidSlotIntRef);
    DALI_TEST_EQUALS( handlers.mHandled, false, TEST_LOCATION );
    int r = 7;

    // Emit first
    signals.EmitVoidSignalIntRef(r);
    DALI_TEST_EQUALS( handlers.mHandled, true, TEST_LOCATION );
    DALI_TEST_EQUALS( handlers.mIntParam1, 7, TEST_LOCATION );

    // Disconnect and emit again
    handlers.mHandled = false;
    handlers.mIntParam1 = 0;
    signals.SignalVoid1Ref().Disconnect(&handlers, &TestSlotHandler::VoidSlotIntRef);
    signals.EmitVoidSignalIntRef(r);
    DALI_TEST_EQUALS( handlers.mHandled, false, TEST_LOCATION );
    DALI_TEST_EQUALS( handlers.mIntParam1, 0, TEST_LOCATION );
    DALI_TEST_EQUALS( r, 7, TEST_LOCATION );
  }
  END_TEST;
}

int UtcDaliSignalCustomConnectionTracker(void)
{
  // Test slot destruction
  {
    TestSignals::VoidRetNoParamSignal signal;
    {
      DALI_TEST_CHECK( signal.Empty() );
      TestBasicConnectionTrackerInterface customTracker;
      signal.Connect( &customTracker, &TestBasicConnectionTrackerInterface::VoidSlotVoid );
      DALI_TEST_CHECK( ! signal.Empty() );
    }
    // End of slot lifetime
    DALI_TEST_CHECK( signal.Empty() );

    // Signal emission should be a NOOP
    signal.Emit();
  }

  TestBasicConnectionTrackerInterface customTracker2;

  // Test signal emission & destruction
  {
    TestSignals::VoidRetNoParamSignal signal;
    DALI_TEST_CHECK( signal.Empty() );
    DALI_TEST_EQUALS( 0u, customTracker2.GetConnectionCount(), TEST_LOCATION );

    signal.Connect( &customTracker2, &TestBasicConnectionTrackerInterface::VoidSlotVoid );
    DALI_TEST_CHECK( ! signal.Empty() );
    DALI_TEST_EQUALS( 1u, customTracker2.GetConnectionCount(), TEST_LOCATION );

    DALI_TEST_EQUALS( customTracker2.mCallbackHandled, false, TEST_LOCATION );
    signal.Emit();
    DALI_TEST_EQUALS( customTracker2.mCallbackHandled, true, TEST_LOCATION );
  }
  DALI_TEST_EQUALS( 0u, customTracker2.GetConnectionCount(), TEST_LOCATION );

  // Test for removing a null callback
  {
     TestBasicConnectionTrackerInterface customTracker3;

     TestSignals::VoidRetNoParamSignal signal;
     DALI_TEST_CHECK( signal.Empty() );
     DALI_TEST_EQUALS( 0u, customTracker3.GetConnectionCount(), TEST_LOCATION );

     signal.Connect( &customTracker3, &TestBasicConnectionTrackerInterface::VoidSlotVoid );
     DALI_TEST_CHECK( ! signal.Empty() );
     DALI_TEST_EQUALS( 1u, customTracker3.GetConnectionCount(), TEST_LOCATION );
     try
     {
       // should assert
       customTracker3.RemoveNullCallback();
       tet_result( TET_FAIL );
     }
     catch (Dali::DaliException& e)
     {
       tet_result( TET_PASS );
     }
   }

  END_TEST;
}

int UtcDaliSignalMultipleConnections(void)
{
  // Test that multiple callbacks can be connected to the same signal

  TestSignals signals;

  {
    TestSlotHandler handler1;
    signals.SignalVoidNone().Connect( &handler1, &TestSlotHandler::VoidSlotVoid );
    DALI_TEST_EQUALS( handler1.mHandled, false, TEST_LOCATION );

    TestSlotHandler handler2;
    signals.SignalVoidNone().Connect( &handler2, &TestSlotHandler::VoidSlotVoid );
    DALI_TEST_EQUALS( handler2.mHandled, false, TEST_LOCATION );

    signals.EmitVoidSignalVoid();
    DALI_TEST_EQUALS( handler1.mHandled, true, TEST_LOCATION );
    DALI_TEST_EQUALS( handler2.mHandled, true, TEST_LOCATION );

    // Remove first connection and repeat
    handler1.Reset();
    handler2.Reset();
    signals.SignalVoidNone().Disconnect( &handler1, &TestSlotHandler::VoidSlotVoid );

    signals.EmitVoidSignalVoid();
    DALI_TEST_EQUALS( handler1.mHandled, false, TEST_LOCATION );
    DALI_TEST_EQUALS( handler2.mHandled, true, TEST_LOCATION );
  }

  {
    TestSlotHandler handler1;
    signals.SignalVoid1Ref().Connect( &handler1, &TestSlotHandler::VoidSlotIntRef );
    DALI_TEST_EQUALS( handler1.mHandled, false, TEST_LOCATION );

    TestSlotHandler handler2;
    signals.SignalVoid1Ref().Connect( &handler2, &TestSlotHandler::VoidSlotIntRef );
    DALI_TEST_EQUALS( handler2.mHandled, false, TEST_LOCATION );

    int x = 7;
    signals.EmitVoidSignalIntRef(x);
    DALI_TEST_EQUALS( handler1.mHandled, true, TEST_LOCATION );
    DALI_TEST_EQUALS( handler2.mHandled, true, TEST_LOCATION );
    DALI_TEST_EQUALS( handler1.mIntParam1, 7, TEST_LOCATION );
    DALI_TEST_EQUALS( handler2.mIntParam1, 7, TEST_LOCATION );

    // Remove second connection and repeat
    handler1.Reset();
    handler2.Reset();
    x = 8;
    signals.SignalVoid1Ref().Disconnect( &handler2, &TestSlotHandler::VoidSlotIntRef );

    signals.EmitVoidSignalIntRef(x);
    DALI_TEST_EQUALS( handler1.mHandled, true, TEST_LOCATION );
    DALI_TEST_EQUALS( handler2.mHandled, false, TEST_LOCATION );
    DALI_TEST_EQUALS( handler1.mIntParam1, 8, TEST_LOCATION );
    DALI_TEST_EQUALS( handler2.mIntParam1, 0, TEST_LOCATION );
  }

  {
    TestSlotHandler handler1;
    signals.SignalVoid1Value().Connect( &handler1, &TestSlotHandler::VoidSlotIntValue );
    DALI_TEST_EQUALS( handler1.mHandled, false, TEST_LOCATION );

    TestSlotHandler handler2;
    signals.SignalVoid1Value().Connect( &handler2, &TestSlotHandler::VoidSlotIntValue );
    DALI_TEST_EQUALS( handler2.mHandled, false, TEST_LOCATION );

    TestSlotHandler handler3;
    signals.SignalVoid1Value().Connect( &handler3, &TestSlotHandler::VoidSlotIntValue );
    DALI_TEST_EQUALS( handler3.mHandled, false, TEST_LOCATION );

    signals.EmitVoidSignal1IntValue( 5 );
    DALI_TEST_EQUALS( handler1.mHandled, true, TEST_LOCATION );
    DALI_TEST_EQUALS( handler1.mIntParam1, 5, TEST_LOCATION );
    DALI_TEST_EQUALS( handler2.mHandled, true, TEST_LOCATION );
    DALI_TEST_EQUALS( handler2.mIntParam1, 5, TEST_LOCATION );
    DALI_TEST_EQUALS( handler3.mHandled, true, TEST_LOCATION );
    DALI_TEST_EQUALS( handler3.mIntParam1, 5, TEST_LOCATION );

    // Remove middle connection and repeat
    handler1.Reset();
    handler2.Reset();
    handler3.Reset();
    signals.SignalVoid1Value().Disconnect( &handler2, &TestSlotHandler::VoidSlotIntValue );

    signals.EmitVoidSignal1IntValue( 6 );
    DALI_TEST_EQUALS( handler1.mHandled, true, TEST_LOCATION );
    DALI_TEST_EQUALS( handler1.mIntParam1, 6, TEST_LOCATION );
    DALI_TEST_EQUALS( handler2.mHandled, false, TEST_LOCATION );
    DALI_TEST_EQUALS( handler2.mIntParam1, 0, TEST_LOCATION );
    DALI_TEST_EQUALS( handler3.mHandled, true, TEST_LOCATION );
    DALI_TEST_EQUALS( handler3.mIntParam1, 6, TEST_LOCATION );
  }

  // Test that multiple callbacks are disconnected when a signal is destroyed

  TestSlotHandler handler4;
  TestSlotHandler handler5;
  TestSlotHandler handler6;

  {
    TestSignals::VoidRet1ValueParamSignal tempSignal;

    DALI_TEST_EQUALS( handler4.GetConnectionCount(), 0u, TEST_LOCATION );
    DALI_TEST_EQUALS( handler5.GetConnectionCount(), 0u, TEST_LOCATION );
    DALI_TEST_EQUALS( handler6.GetConnectionCount(), 0u, TEST_LOCATION );

    tempSignal.Connect( &handler4, &TestSlotHandler::VoidSlotIntValue );
    tempSignal.Connect( &handler5, &TestSlotHandler::VoidSlotIntValue );
    tempSignal.Connect( &handler6, &TestSlotHandler::VoidSlotIntValue );

    DALI_TEST_EQUALS( handler4.GetConnectionCount(), 1u, TEST_LOCATION );
    DALI_TEST_EQUALS( handler5.GetConnectionCount(), 1u, TEST_LOCATION );
    DALI_TEST_EQUALS( handler6.GetConnectionCount(), 1u, TEST_LOCATION );
  }
  // End of tempSignal lifetime

  DALI_TEST_EQUALS( handler4.GetConnectionCount(), 0u, TEST_LOCATION );
  DALI_TEST_EQUALS( handler5.GetConnectionCount(), 0u, TEST_LOCATION );
  DALI_TEST_EQUALS( handler6.GetConnectionCount(), 0u, TEST_LOCATION );
  END_TEST;
}

int UtcDaliSignalMultipleConnections2(void)
{
  TestSignals signals;

  // Test that connecting the same callback twice is a NOOP
  {
    TestSlotHandler handler1;

    // Note the double connection is intentional
    signals.SignalVoid1Value().Connect( &handler1, &TestSlotHandler::VoidSlotIntValue );
    signals.SignalVoid1Value().Connect( &handler1, &TestSlotHandler::VoidSlotIntValue );
    DALI_TEST_EQUALS( handler1.mHandledCount, 0, TEST_LOCATION );

    signals.EmitVoidSignal1IntValue( 6 );
    DALI_TEST_EQUALS( handler1.mHandledCount, 1, TEST_LOCATION );
    DALI_TEST_EQUALS( handler1.mIntParam1, 6, TEST_LOCATION );

    // Calling Disconnect once should be enough
    signals.SignalVoid1Value().Disconnect( &handler1, &TestSlotHandler::VoidSlotIntValue );
    DALI_TEST_CHECK( signals.SignalVoid1Value().Empty() );
    handler1.mIntParam1 = 0;

    signals.EmitVoidSignal1IntValue( 7 );
    DALI_TEST_EQUALS( handler1.mHandledCount, 1/*not incremented since last check*/, TEST_LOCATION );
    DALI_TEST_EQUALS( handler1.mIntParam1, 0, TEST_LOCATION );
  }

  // Test automatic disconnect after multiple Connect() calls
  {
    TestSlotHandler handler2;
    signals.SignalVoid1Value().Connect( &handler2, &TestSlotHandler::VoidSlotIntValue );
    signals.SignalVoid1Value().Connect( &handler2, &TestSlotHandler::VoidSlotIntValue );

    TestSlotHandler handler3;
    signals.SignalBool1Value().Connect( &handler3, &TestSlotHandler::BoolSlotFloatValue );
    signals.SignalBool1Value().Connect( &handler3, &TestSlotHandler::BoolSlotFloatValue );

    DALI_TEST_EQUALS( handler2.mHandledCount, 0, TEST_LOCATION );
    DALI_TEST_EQUALS( handler3.mHandledCount, 0, TEST_LOCATION );
    DALI_TEST_CHECK( ! signals.SignalVoid1Value().Empty() );
    DALI_TEST_CHECK( ! signals.SignalBool1Value().Empty() );
  }
  DALI_TEST_CHECK( signals.SignalVoid1Value().Empty() );
  DALI_TEST_CHECK( signals.SignalBool1Value().Empty() );

  // Should be NOOP
  signals.EmitVoidSignal1IntValue( 1 );
  signals.EmitBoolSignalFloatValue( 1.0f );

  // Test that connecting the same callback 10 times is a NOOP
  TestSlotHandler handler4;
  DALI_TEST_EQUALS( handler4.mHandledCount, 0, TEST_LOCATION );
  DALI_TEST_EQUALS( handler4.mFloatParam1, 0.0f, TEST_LOCATION );

  signals.SignalBool1Value().Connect( &handler4, &TestSlotHandler::BoolSlotFloatValue );
  signals.SignalBool1Value().Connect( &handler4, &TestSlotHandler::BoolSlotFloatValue );
  signals.SignalBool1Value().Connect( &handler4, &TestSlotHandler::BoolSlotFloatValue );
  signals.SignalBool1Value().Connect( &handler4, &TestSlotHandler::BoolSlotFloatValue );
  signals.SignalBool1Value().Connect( &handler4, &TestSlotHandler::BoolSlotFloatValue );
  signals.SignalBool1Value().Connect( &handler4, &TestSlotHandler::BoolSlotFloatValue );
  signals.SignalBool1Value().Connect( &handler4, &TestSlotHandler::BoolSlotFloatValue );
  signals.SignalBool1Value().Connect( &handler4, &TestSlotHandler::BoolSlotFloatValue );
  signals.SignalBool1Value().Connect( &handler4, &TestSlotHandler::BoolSlotFloatValue );
  signals.SignalBool1Value().Connect( &handler4, &TestSlotHandler::BoolSlotFloatValue );

  signals.EmitBoolSignalFloatValue( 2.0f );
  DALI_TEST_EQUALS( handler4.mHandledCount, 1, TEST_LOCATION );
  DALI_TEST_EQUALS( handler4.mFloatParam1, 2.0f, TEST_LOCATION );

  // Calling Disconnect once should be enough
  signals.SignalBool1Value().Disconnect( &handler4, &TestSlotHandler::BoolSlotFloatValue );
  DALI_TEST_CHECK( signals.SignalBool1Value().Empty() );

  signals.EmitBoolSignalFloatValue( 3.0f );
  DALI_TEST_EQUALS( handler4.mHandledCount, 1/*not incremented since last check*/, TEST_LOCATION );
  DALI_TEST_EQUALS( handler4.mFloatParam1, 2.0f, TEST_LOCATION );
  END_TEST;
}

int UtcDaliSignalMultipleConnections3(void)
{
  TestSignals signals;

  // Test connecting two difference callbacks for the same ConnectionTracker

  TestSlotHandler handler1;

  {
    TestSignals::VoidRet1ValueParamSignal tempSignal;

    DALI_TEST_EQUALS( handler1.GetConnectionCount(), 0u, TEST_LOCATION );
    DALI_TEST_EQUALS( handler1.mHandledCount, 0, TEST_LOCATION );
    DALI_TEST_EQUALS( handler1.mIntParam1, 0, TEST_LOCATION );

    // Note that the duplicate connection is deliberate
    tempSignal.Connect( &handler1, &TestSlotHandler::VoidSlotIntValue );
    tempSignal.Connect( &handler1, &TestSlotHandler::VoidDuplicateSlotIntValue );

    DALI_TEST_EQUALS( handler1.GetConnectionCount(), 2u, TEST_LOCATION );
    DALI_TEST_EQUALS( handler1.mHandledCount, 0, TEST_LOCATION );

    tempSignal.Emit( 10 );

    DALI_TEST_EQUALS( handler1.mHandledCount, 2, TEST_LOCATION );
    DALI_TEST_EQUALS( handler1.mIntParam1, 10, TEST_LOCATION );
    DALI_TEST_EQUALS( handler1.mIntParam2, 10, TEST_LOCATION );
  }
  // End of tempSignal lifetime

  DALI_TEST_EQUALS( handler1.GetConnectionCount(), 0u, TEST_LOCATION );
  END_TEST;
}


int UtcDaliSignalDisconnectStatic(void)
{
  // void Func()

  {
    TestSignals::VoidRetNoParamSignal signal;
    DALI_TEST_CHECK( signal.Empty() );

    signal.Connect( StaticVoidCallbackVoid );
    DALI_TEST_CHECK( ! signal.Empty() );

    wasStaticVoidCallbackVoidCalled = false;
    signal.Emit();
    DALI_TEST_EQUALS( wasStaticVoidCallbackVoidCalled, true, TEST_LOCATION );

    signal.Disconnect( StaticVoidCallbackVoid );
    DALI_TEST_CHECK( signal.Empty() );

    wasStaticVoidCallbackVoidCalled = false;
    signal.Emit();
    DALI_TEST_EQUALS( wasStaticVoidCallbackVoidCalled, false, TEST_LOCATION );
  }

  // float Func()

  {
    TestSignals::FloatRet0ParamSignal signal;
    DALI_TEST_CHECK( signal.Empty() );

    signal.Connect( StaticFloatCallbackVoid );
    DALI_TEST_CHECK( ! signal.Empty() );

    wasStaticFloatCallbackVoidCalled = false;
    float result = signal.Emit();
    DALI_TEST_EQUALS( wasStaticFloatCallbackVoidCalled, true, TEST_LOCATION );
    DALI_TEST_EQUALS( result, 7.0f, TEST_LOCATION );

    signal.Disconnect( StaticFloatCallbackVoid );
    DALI_TEST_CHECK( signal.Empty() );

    wasStaticFloatCallbackVoidCalled = false;
    result = signal.Emit();
    DALI_TEST_EQUALS( wasStaticFloatCallbackVoidCalled, false, TEST_LOCATION );
    DALI_TEST_EQUALS( result, 0.0f, TEST_LOCATION );
  }

  // void Func( int )

  {
    TestSignals::VoidRet1ValueParamSignal signal;
    DALI_TEST_CHECK( signal.Empty() );

    signal.Connect( StaticVoidCallbackIntValue );
    DALI_TEST_CHECK( ! signal.Empty() );

    wasStaticVoidCallbackIntValueCalled = false;
    staticIntValue = 0;
    signal.Emit( 10 );
    DALI_TEST_EQUALS( wasStaticVoidCallbackIntValueCalled, true, TEST_LOCATION );
    DALI_TEST_EQUALS( staticIntValue, 10, TEST_LOCATION );

    signal.Disconnect( StaticVoidCallbackIntValue );
    DALI_TEST_CHECK( signal.Empty() );

    wasStaticVoidCallbackIntValueCalled = false;
    staticIntValue = 0;
    signal.Emit( 11 );
    DALI_TEST_EQUALS( wasStaticVoidCallbackIntValueCalled, false, TEST_LOCATION );
    DALI_TEST_EQUALS( staticIntValue, 0, TEST_LOCATION );
  }

  // float Func( float, float )

  {
    TestSignals::FloatRet2ValueParamSignal signal;
    DALI_TEST_CHECK( signal.Empty() );

    signal.Connect( StaticFloatCallbackFloatValueFloatValue );
    DALI_TEST_CHECK( ! signal.Empty() );

    wasStaticFloatCallbackFloatValueFloatValueCalled = false;
    staticFloatValue1 = 0.0f;
    staticFloatValue2 = 0.0f;
    float result = signal.Emit( 5.0f, 6.0f );
    DALI_TEST_EQUALS( wasStaticFloatCallbackFloatValueFloatValueCalled, true, TEST_LOCATION );
    DALI_TEST_EQUALS( staticFloatValue1, 5.0f, TEST_LOCATION );
    DALI_TEST_EQUALS( staticFloatValue2, 6.0f, TEST_LOCATION );
    DALI_TEST_EQUALS( result, 5.0f+6.0f, TEST_LOCATION );

    signal.Disconnect( StaticFloatCallbackFloatValueFloatValue );
    DALI_TEST_CHECK( signal.Empty() );

    wasStaticFloatCallbackFloatValueFloatValueCalled = false;
    staticFloatValue1 = 0.0f;
    staticFloatValue2 = 0.0f;
    result = signal.Emit( 7.0f, 8.0f );
    DALI_TEST_EQUALS( wasStaticFloatCallbackFloatValueFloatValueCalled, false, TEST_LOCATION );
    DALI_TEST_EQUALS( staticFloatValue1, 0.0f, TEST_LOCATION );
    DALI_TEST_EQUALS( staticFloatValue2, 0.0f, TEST_LOCATION );
    DALI_TEST_EQUALS( result, 0.0f, TEST_LOCATION );
  }
  END_TEST;
}

int UtcDaliSignalDisconnectDuringCallback(void)
{
  // Test disconnection during each callback

  TestSignals::VoidRetNoParamSignal signal;
  DALI_TEST_CHECK( signal.Empty() );

  TestSlotDisconnector handler1;
  handler1.VoidConnectVoid( signal );
  DALI_TEST_EQUALS( handler1.mHandled, false, TEST_LOCATION );
  DALI_TEST_CHECK( ! signal.Empty() );

  signal.Emit();
  DALI_TEST_EQUALS( handler1.mHandled, true, TEST_LOCATION );
  DALI_TEST_CHECK( signal.Empty() );

  // Repeat with 2 callbacks

  handler1.mHandled = false;

  TestSlotDisconnector handler2;
  handler1.VoidConnectVoid( signal );
  handler2.VoidConnectVoid( signal );
  DALI_TEST_EQUALS( handler1.mHandled, false, TEST_LOCATION );
  DALI_TEST_EQUALS( handler2.mHandled, false, TEST_LOCATION );
  DALI_TEST_CHECK( ! signal.Empty() );

  signal.Emit();
  DALI_TEST_EQUALS( handler1.mHandled, true, TEST_LOCATION );
  DALI_TEST_EQUALS( handler2.mHandled, true, TEST_LOCATION );
  DALI_TEST_CHECK( signal.Empty() );

  // Repeat with no callbacks

  handler1.mHandled = false;
  handler2.mHandled = false;

  signal.Emit();
  DALI_TEST_EQUALS( handler1.mHandled, false, TEST_LOCATION );
  DALI_TEST_EQUALS( handler2.mHandled, false, TEST_LOCATION );

  // Repeat with 3 callbacks

  TestSlotDisconnector handler3;
  handler1.VoidConnectVoid( signal );
  handler2.VoidConnectVoid( signal );
  handler3.VoidConnectVoid( signal );
  DALI_TEST_EQUALS( handler1.mHandled, false, TEST_LOCATION );
  DALI_TEST_EQUALS( handler2.mHandled, false, TEST_LOCATION );
  DALI_TEST_EQUALS( handler3.mHandled, false, TEST_LOCATION );
  DALI_TEST_CHECK( ! signal.Empty() );

  signal.Emit();
  DALI_TEST_EQUALS( handler1.mHandled, true, TEST_LOCATION );
  DALI_TEST_EQUALS( handler2.mHandled, true, TEST_LOCATION );
  DALI_TEST_EQUALS( handler3.mHandled, true, TEST_LOCATION );
  DALI_TEST_CHECK( signal.Empty() );

  // Repeat with no callbacks

  handler1.mHandled = false;
  handler2.mHandled = false;
  handler3.mHandled = false;

  signal.Emit();
  DALI_TEST_EQUALS( handler1.mHandled, false, TEST_LOCATION );
  DALI_TEST_EQUALS( handler2.mHandled, false, TEST_LOCATION );
  DALI_TEST_EQUALS( handler3.mHandled, false, TEST_LOCATION );
  END_TEST;
}

int UtcDaliSignalDisconnectDuringCallback2(void)
{
  // Test disconnection of some (but not all) callbacks during sigmal emission

  TestSignals::VoidRetNoParamSignal signal;
  DALI_TEST_CHECK( signal.Empty() );

  TestSlotMultiDisconnector handler;
  handler.ConnectAll( signal );
  DALI_TEST_EQUALS( handler.mSlotHandled[0], false, TEST_LOCATION );
  DALI_TEST_EQUALS( handler.mSlotHandled[1], false, TEST_LOCATION );
  DALI_TEST_EQUALS( handler.mSlotHandled[2], false, TEST_LOCATION );
  DALI_TEST_EQUALS( handler.mSlotHandled[3], false, TEST_LOCATION );
  DALI_TEST_EQUALS( handler.mSlotHandled[4], false, TEST_LOCATION );
  DALI_TEST_EQUALS( handler.mSlotHandled[5], false, TEST_LOCATION );
  DALI_TEST_EQUALS( handler.mSlotHandled[6], false, TEST_LOCATION );
  DALI_TEST_EQUALS( handler.mSlotHandled[7], false, TEST_LOCATION );
  DALI_TEST_EQUALS( handler.mSlotHandled[8], false, TEST_LOCATION );
  DALI_TEST_EQUALS( handler.mSlotHandled[9], false, TEST_LOCATION );
  DALI_TEST_CHECK( ! signal.Empty() );

  signal.Emit();

  // Slots 5, 7, & 9 should be disconnected before being called
  DALI_TEST_EQUALS( handler.mSlotHandled[0], true, TEST_LOCATION );
  DALI_TEST_EQUALS( handler.mSlotHandled[1], true, TEST_LOCATION );
  DALI_TEST_EQUALS( handler.mSlotHandled[2], true, TEST_LOCATION );
  DALI_TEST_EQUALS( handler.mSlotHandled[3], true, TEST_LOCATION );
  DALI_TEST_EQUALS( handler.mSlotHandled[4], true, TEST_LOCATION );
  DALI_TEST_EQUALS( handler.mSlotHandled[5], false, TEST_LOCATION );
  DALI_TEST_EQUALS( handler.mSlotHandled[6], true, TEST_LOCATION );
  DALI_TEST_EQUALS( handler.mSlotHandled[7], false, TEST_LOCATION );
  DALI_TEST_EQUALS( handler.mSlotHandled[8], true, TEST_LOCATION );
  DALI_TEST_EQUALS( handler.mSlotHandled[9], false, TEST_LOCATION );
  DALI_TEST_CHECK( ! signal.Empty() );

  // Odd slots are disconnected
  DALI_TEST_EQUALS( handler.GetConnectionCount(), 5u, TEST_LOCATION );
  END_TEST;
}

int UtcDaliSignalEmitDuringCallback(void)
{
  TestApplication app; // Create core for debug logging

  // for coverage purposes we test the emit guard for each signal type (0,1,2,3 params) void / return value
  {
    TestSignals::VoidRetNoParamSignal signal;
    DALI_TEST_CHECK( signal.Empty() );

    TestEmitDuringCallback handler1;
    handler1.VoidConnectVoid( signal );

    // Test that this does not result in an infinite loop!
    signal.Emit();
  }
  {
    TestSignals::FloatRet0ParamSignal signal;

    DALI_TEST_CHECK( signal.Empty() );

    TestEmitDuringCallback handler1;
    handler1.FloatRet0ParamConnect( signal );

    // Test that this does not result in an infinite loop!
    signal.Emit();
  }
  {
    TestSignals::FloatRet1ParamSignal signal;

    DALI_TEST_CHECK( signal.Empty() );

    TestEmitDuringCallback handler1;
    handler1.FloatRet1ParamConnect( signal );

    // Test that this does not result in an infinite loop!
    signal.Emit( 1.f );
  }
  {
    TestSignals::FloatRet2ValueParamSignal signal;

    DALI_TEST_CHECK( signal.Empty() );

    TestEmitDuringCallback handler1;
    handler1.FloatRet2ParamConnect( signal );

    // Test that this does not result in an infinite loop!
    signal.Emit( 1.f, 1.f );
  }
  {
    TestSignals::FloatRet3ValueParamSignal signal;

    DALI_TEST_CHECK( signal.Empty() );

    TestEmitDuringCallback handler1;
    handler1.FloatRet3ParamConnect( signal );

    // Test that this does not result in an infinite loop!
    signal.Emit( 1.f,1.f,1.f );
  }
  END_TEST;
}

int UtcDaliSignalDeleteDuringEmit(void)
{
  // testing a signal deletion during an emit
  // need to dynamically allocate the signal for this to work

  TestApplication app; // Create core for debug logging

  TestSignals::VoidRetNoParamSignal* signal = new TestSignals::VoidRetNoParamSignal;

  TestEmitDuringCallback handler1;
  handler1.DeleteDuringEmitConnect( *signal );

  // should just log an error
  signal->Emit();

  tet_result( TET_PASS );

  END_TEST;
}

int UtcDaliSignalTestApp01(void)
{
  // Test 1 signal connected to 1 Slot.
  // Signal dies first.

  TestButton* button = new TestButton(1);
  TestApp app;
  button->DownSignal().Connect(&app,&TestApp::OnButtonPress);

  // check we have both the button, and the app have 1 connection
  DALI_TEST_EQUALS( app.GetConnectionCount(), 1u, TEST_LOCATION );
  DALI_TEST_EQUALS( button->DownSignal().GetConnectionCount(), 1u, TEST_LOCATION );

  delete button;  // should automatically destroy the connection

  // check we have a 0 connections
  DALI_TEST_EQUALS( app.GetConnectionCount(), 0u, TEST_LOCATION );

  END_TEST;
}

int UtcDaliSignalTestApp02(void)
{
  // Test 1 signal connected to 1 Slot.
  // Slot owning object dies first.

  TestButton button(1);
  TestApp *app = new TestApp;
  button.DownSignal().Connect( app, &TestApp::OnButtonPress);

  // check we have a 1 connection
  DALI_TEST_EQUALS( app->GetConnectionCount(), 1u, TEST_LOCATION );
  DALI_TEST_EQUALS( button.DownSignal().GetConnectionCount(), 1u, TEST_LOCATION );

  delete app;  // should automatically destroy the connection

  // check we have a 0 connections
  DALI_TEST_EQUALS( button.DownSignal().GetConnectionCount(), 0u, TEST_LOCATION );
  END_TEST;
}

int UtcDaliSignalTestApp03(void)
{
  // Test 1 Signal connect to 2 slots
  // 1 of the slot owners dies. Then the second slot owner dies

  TestButton button(1);
  TestApp *app1 = new TestApp;
  TestApp *app2 = new TestApp;

  button.DownSignal().Connect( app1, &TestApp::OnButtonPress);
  button.DownSignal().Connect( app2, &TestApp::OnButtonPress);

    // check we have a 2 connections to the signal
  DALI_TEST_EQUALS( button.DownSignal().GetConnectionCount(), 2u, TEST_LOCATION );

  // kill the first slot
  delete app1;  // should automatically destroy the connection

  // check we have 1 connection left
  DALI_TEST_EQUALS( button.DownSignal().GetConnectionCount(), 1u, TEST_LOCATION );

  button.Press();   // emit the signal (to ensure it doesn't seg fault)

  // kill the second slot
  delete app2;  // should automatically destroy the connection

  // check we have 1 connection left
  DALI_TEST_EQUALS( button.DownSignal().GetConnectionCount(), 0u, TEST_LOCATION );

  END_TEST;
}

int UtcDaliSignalTestApp04(void)
{
  // Test 1 Signal connected to 2 slots (with different owners)
  // The Signal dies, check the 2 slots disconnect automatically

  TestButton* button = new TestButton(1);
  TestApp app1;
  TestApp app2;

  button->DownSignal().Connect(&app1,&TestApp::OnButtonPress);
  button->DownSignal().Connect(&app2,&TestApp::OnButtonPress);

  // check the connection counts
  DALI_TEST_EQUALS( app1.GetConnectionCount(), 1u, TEST_LOCATION );
  DALI_TEST_EQUALS( app2.GetConnectionCount(), 1u, TEST_LOCATION );
  DALI_TEST_EQUALS( button->DownSignal().GetConnectionCount(), 2u, TEST_LOCATION );

  delete button;  // should automatically destroy the connection

  // check both slot owners have zero connections
  DALI_TEST_EQUALS( app1.GetConnectionCount(), 0u, TEST_LOCATION );
  DALI_TEST_EQUALS( app2.GetConnectionCount(), 0u, TEST_LOCATION );
  END_TEST;
}

int UtcDaliSignalTestApp05(void)
{
  // Test 2 Signals (with different owners)  connected to 1 slots
  // 1 Signal dies, check that the remaining connection is valid

  TestButton* button1 = new TestButton(1); // use for signal 1
  TestButton* button2 = new TestButton(2); // use for signal 2

  TestApp app;

  button1->DownSignal().Connect(&app,&TestApp::OnButtonPress);
  button2->DownSignal().Connect(&app,&TestApp::OnButtonPress);

  // check the connection counts
  DALI_TEST_EQUALS( app.GetConnectionCount(), 2u, TEST_LOCATION );
  DALI_TEST_EQUALS( button1->DownSignal().GetConnectionCount(), 1u, TEST_LOCATION );
  DALI_TEST_EQUALS( button2->DownSignal().GetConnectionCount(), 1u, TEST_LOCATION );

  // make sure both signals emit ok
  button2->Press();
  DALI_TEST_EQUALS( app.GetButtonPressedId() , 2 , TEST_LOCATION );

  button1->Press();
  DALI_TEST_EQUALS( app.GetButtonPressedId() , 1 , TEST_LOCATION );

  delete button1;  // should automatically destroy 1 connection

  // check both slot owners have zero connections
  DALI_TEST_EQUALS( app.GetConnectionCount(), 1u, TEST_LOCATION );

  // check remaining connection still works
  button2->Press();
  DALI_TEST_EQUALS( app.GetButtonPressedId() , 2 , TEST_LOCATION );

  // kill the last signal
  delete button2;
  DALI_TEST_EQUALS( app.GetConnectionCount(), 0u, TEST_LOCATION );
  END_TEST;
}

int UtcDaliSignalTestApp06(void)
{
  Signal< bool () > boolSignal;
  TestApp app;
  bool result(false);

  // connect a slot which will return false
  boolSignal.Connect( &app, &TestApp::BoolReturnTestFalse);
  result = boolSignal.Emit();
  DALI_TEST_EQUALS( result, false, TEST_LOCATION );

  // disconnect last slot, and connect a slot which returns true
  boolSignal.Disconnect( &app, &TestApp::BoolReturnTestFalse);
  boolSignal.Connect( &app, &TestApp::BoolReturnTestTrue);
  result = boolSignal.Emit();
  DALI_TEST_EQUALS( result, true, TEST_LOCATION );
  END_TEST;
}

int UtcDaliSlotDelegateConnection(void)
{
  TestSignals signals;

  {
    TestSlotDelegateHandler handlers;
    signals.SignalVoidNone().Connect( handlers.mSlotDelegate, &TestSlotDelegateHandler::VoidSlotVoid );
    DALI_TEST_EQUALS( handlers.mHandled, false, TEST_LOCATION );
    signals.EmitVoidSignalVoid();
    DALI_TEST_EQUALS( handlers.mHandled, true, TEST_LOCATION );

    // Test double emission
    handlers.mHandled = false;
    signals.EmitVoidSignalVoid();
    DALI_TEST_EQUALS( handlers.mHandled, true, TEST_LOCATION );
  }
  signals.CheckNoConnections();

  {
    TestSlotDelegateHandler handlers;
    signals.SignalVoid1Ref().Connect( handlers.mSlotDelegate, &TestSlotDelegateHandler::VoidSlotIntRef );
    DALI_TEST_EQUALS( handlers.mHandled, false, TEST_LOCATION );
    int x = 7;
    signals.EmitVoidSignalIntRef(x);
    DALI_TEST_EQUALS( handlers.mHandled, true, TEST_LOCATION );
    DALI_TEST_EQUALS( handlers.mIntParam1, 7, TEST_LOCATION );
  }
  signals.CheckNoConnections();

  {
    TestSlotDelegateHandler handlers;
    signals.SignalVoid1Value().Connect( handlers.mSlotDelegate, &TestSlotDelegateHandler::VoidSlotIntValue );
    DALI_TEST_EQUALS( handlers.mHandled, false, TEST_LOCATION );
    signals.EmitVoidSignal1IntValue(5);
    DALI_TEST_EQUALS( handlers.mHandled, true, TEST_LOCATION );
    DALI_TEST_EQUALS( handlers.mIntParam1, 5, TEST_LOCATION );
  }
  signals.CheckNoConnections();

  {
    TestSlotDelegateHandler handlers;
    signals.SignalVoid2Value().Connect( handlers.mSlotDelegate, &TestSlotDelegateHandler::VoidSlotIntValueIntValue );
    DALI_TEST_EQUALS( handlers.mHandled, false, TEST_LOCATION );
    signals.EmitVoidSignal2IntValue(6, 7);
    DALI_TEST_EQUALS( handlers.mHandled, true, TEST_LOCATION );
    DALI_TEST_EQUALS( handlers.mIntParam1, 6, TEST_LOCATION );
    DALI_TEST_EQUALS( handlers.mIntParam2, 7, TEST_LOCATION );
  }
  signals.CheckNoConnections();

  {
    TestSlotDelegateHandler handlers;
    signals.SignalBool1Value().Connect( handlers.mSlotDelegate, &TestSlotDelegateHandler::BoolSlotFloatValue );
    DALI_TEST_EQUALS( handlers.mHandled, false, TEST_LOCATION );

    handlers.mBoolReturn = true;
    DALI_TEST_EQUALS( signals.EmitBoolSignalFloatValue(5.0f), true, TEST_LOCATION );
    DALI_TEST_EQUALS( handlers.mHandled, true, TEST_LOCATION );
    DALI_TEST_EQUALS( handlers.mFloatParam1, 5.0f, TEST_LOCATION );

    // repeat with opposite return value
    handlers.mBoolReturn = false;
    handlers.mHandled = false;
    DALI_TEST_EQUALS( signals.EmitBoolSignalFloatValue(6.0f), false, TEST_LOCATION );
    DALI_TEST_EQUALS( handlers.mHandled, true, TEST_LOCATION );
    DALI_TEST_EQUALS( handlers.mFloatParam1, 6.0f, TEST_LOCATION );
  }
  signals.CheckNoConnections();

  {
    TestSlotDelegateHandler handlers;
    signals.SignalBool2Value().Connect( handlers.mSlotDelegate, &TestSlotDelegateHandler::BoolSlotFloatValueIntValue );
    DALI_TEST_EQUALS( handlers.mHandled, false, TEST_LOCATION );
    handlers.mBoolReturn = true;
    DALI_TEST_EQUALS( signals.EmitBoolSignalFloatValueIntValue(5.0f, 10), true, TEST_LOCATION );
    DALI_TEST_EQUALS( handlers.mHandled, true, TEST_LOCATION );
    DALI_TEST_EQUALS( handlers.mFloatParam1, 5.0f, TEST_LOCATION );
    DALI_TEST_EQUALS( handlers.mIntParam2, 10, TEST_LOCATION );
  }
  signals.CheckNoConnections();

  {
    TestSlotDelegateHandler handlers;
    signals.SignalInt2Value().Connect( handlers.mSlotDelegate, &TestSlotDelegateHandler::IntSlotFloatValueIntValue );
    DALI_TEST_EQUALS( handlers.mHandled, false, TEST_LOCATION );
    handlers.mIntReturn = 27;
    int x = signals.EmitIntSignalFloatValueIntValue(33.5f, 5);
    DALI_TEST_EQUALS( x, 27, TEST_LOCATION );
    DALI_TEST_EQUALS( handlers.mHandled, true, TEST_LOCATION );
    DALI_TEST_EQUALS( handlers.mFloatParam1, 33.5f, TEST_LOCATION );
    DALI_TEST_EQUALS( handlers.mIntParam2, 5, TEST_LOCATION );
  }
  signals.CheckNoConnections();

  {
    TestSlotDelegateHandler handlers;
    signals.SignalFloat0().Connect( handlers.mSlotDelegate, &TestSlotDelegateHandler::FloatSlotVoid );
    DALI_TEST_EQUALS( handlers.mHandled, false, TEST_LOCATION );
    handlers.mFloatReturn = 27.0f;
    float f = signals.EmitFloat0Signal();
    DALI_TEST_EQUALS( f, 27.0f, TEST_LOCATION );
    DALI_TEST_EQUALS( handlers.mHandled, true, TEST_LOCATION );
    DALI_TEST_EQUALS( handlers.mFloatParam1, 0.0f, TEST_LOCATION );
    DALI_TEST_EQUALS( handlers.mFloatParam2, 0.0f, 0.001f, TEST_LOCATION );
  }
  signals.CheckNoConnections();

  {
    TestSlotDelegateHandler handlers;
    signals.SignalFloat2Value().Connect( handlers.mSlotDelegate, &TestSlotDelegateHandler::FloatSlotFloatValueFloatValue );
    DALI_TEST_EQUALS( handlers.mHandled, false, TEST_LOCATION );
    handlers.mFloatReturn = 27.0f;
    float f = signals.EmitFloat2VSignal(5, 33.0f);
    DALI_TEST_EQUALS( f, 27.0f, TEST_LOCATION );
    DALI_TEST_EQUALS( handlers.mHandled, true, TEST_LOCATION );
    DALI_TEST_EQUALS( handlers.mFloatParam1, 5.0f, TEST_LOCATION );
    DALI_TEST_EQUALS( handlers.mFloatParam2, 33.0f, 0.001f, TEST_LOCATION );
  }
  signals.CheckNoConnections();

  {
    TestSlotDelegateHandler handlers;
    signals.VoidSignalFloatValue3().Connect( handlers.mSlotDelegate, &TestSlotDelegateHandler::VoidSlotFloatValue3 );
    DALI_TEST_EQUALS( handlers.mHandled, false, TEST_LOCATION );
    signals.EmitVoidSignalFloatValue3(5, 33.0f, 100.0f);
    DALI_TEST_EQUALS( handlers.mHandled, true, TEST_LOCATION );
    DALI_TEST_EQUALS( handlers.mFloatParam1, 5.0f, TEST_LOCATION );
    DALI_TEST_EQUALS( handlers.mFloatParam2, 33.0f, 0.001f, TEST_LOCATION );
    DALI_TEST_EQUALS( handlers.mFloatParam3, 100.0f, 0.001f, TEST_LOCATION );
  }
  signals.CheckNoConnections();

  {
    TestSlotDelegateHandler handlers;
    signals.SignalFloat3Value().Connect( handlers.mSlotDelegate, &TestSlotDelegateHandler::FloatSlotFloatValue3 );
    DALI_TEST_EQUALS( handlers.mHandled, false, TEST_LOCATION );
    handlers.mFloatReturn = 27.0f;
    float returnValue = signals.EmitFloat3VSignal(5, 33.0f, 100.0f);
    DALI_TEST_EQUALS( returnValue, 27.0f, TEST_LOCATION );
    DALI_TEST_EQUALS( handlers.mHandled, true, TEST_LOCATION );
    DALI_TEST_EQUALS( handlers.mFloatParam1, 5.0f, TEST_LOCATION );
    DALI_TEST_EQUALS( handlers.mFloatParam2, 33.0f, 0.001f, TEST_LOCATION );
    DALI_TEST_EQUALS( handlers.mFloatParam3, 100.0f, 0.001f, TEST_LOCATION );
  }
  signals.CheckNoConnections();
  END_TEST;
}

int UtcDaliSignalSlotDelegateDestruction(void)
{
  // Test that signal disconnect works when slot-delegate is destroyed (goes out of scope)

  {
    TestSignals::VoidRetNoParamSignal signal;
    {
      DALI_TEST_CHECK( signal.Empty() );
      TestSlotDelegateHandler handler;
      signal.Connect( handler.mSlotDelegate, &TestSlotDelegateHandler::VoidSlotVoid );
      DALI_TEST_CHECK( ! signal.Empty() );
    }
    // End of slot lifetime
    DALI_TEST_CHECK( signal.Empty() );

    // Signal emission should be a NOOP
    signal.Emit();
  }

  {
    TestSignals::VoidRet1ValueParamSignal signal;
    {
      DALI_TEST_CHECK( signal.Empty() );
      TestSlotDelegateHandler handler;
      signal.Connect( handler.mSlotDelegate, &TestSlotDelegateHandler::VoidSlotIntValue );
      DALI_TEST_CHECK( ! signal.Empty() );
    }
    // End of slot lifetime
    DALI_TEST_CHECK( signal.Empty() );

    // Signal emission should be a NOOP
    signal.Emit( 10 );
  }

  {
    TestSignals::VoidRet1RefParamSignal signal;
    {
      DALI_TEST_CHECK( signal.Empty() );
      TestSlotDelegateHandler handler;
      signal.Connect( handler.mSlotDelegate, &TestSlotDelegateHandler::VoidSlotIntRef );
      DALI_TEST_CHECK( ! signal.Empty() );
    }
    // End of slot lifetime
    DALI_TEST_CHECK( signal.Empty() );

    // Signal emission should be a NOOP
    int temp( 5 );
    signal.Emit( temp );
  }

  {
    TestSignals::VoidRet2ValueParamSignal signal;
    {
      DALI_TEST_CHECK( signal.Empty() );
      TestSlotDelegateHandler handler;
      signal.Connect( handler.mSlotDelegate, &TestSlotDelegateHandler::VoidSlotIntValueIntValue );
      DALI_TEST_CHECK( ! signal.Empty() );
    }
    // End of slot lifetime
    DALI_TEST_CHECK( signal.Empty() );

    // Signal emission should be a NOOP
    signal.Emit( 1, 2 );
  }

  {
    TestSignals::BoolRet1ValueParamSignal signal;
    {
      DALI_TEST_CHECK( signal.Empty() );
      TestSlotDelegateHandler handler;
      signal.Connect( handler.mSlotDelegate, &TestSlotDelegateHandler::BoolSlotFloatValue );
      DALI_TEST_CHECK( ! signal.Empty() );
    }
    // End of slot lifetime
    DALI_TEST_CHECK( signal.Empty() );

    // Signal emission should be a NOOP
    bool blah = signal.Emit( 1.0f );
    DALI_TEST_CHECK( ! blah );
  }

  {
    TestSignals::BoolRet2ValueParamSignal signal;
    {
      DALI_TEST_CHECK( signal.Empty() );
      TestSlotDelegateHandler handler;
      signal.Connect( handler.mSlotDelegate, &TestSlotDelegateHandler::BoolSlotFloatValueIntValue );
      DALI_TEST_CHECK( ! signal.Empty() );
    }
    // End of slot lifetime
    DALI_TEST_CHECK( signal.Empty() );

    // Signal emission should be a NOOP
    bool blah = signal.Emit( 1.0f, 2 );
    DALI_TEST_CHECK( ! blah );
  }

  {
    TestSignals::IntRet2ValueParamSignal signal;
    {
      DALI_TEST_CHECK( signal.Empty() );
      TestSlotDelegateHandler handler;
      signal.Connect( handler.mSlotDelegate, &TestSlotDelegateHandler::IntSlotFloatValueIntValue );
      DALI_TEST_CHECK( ! signal.Empty() );
    }
    // End of slot lifetime
    DALI_TEST_CHECK( signal.Empty() );

    // Signal emission should be a NOOP
    int blah = signal.Emit( 10.0f, 100 );
    DALI_TEST_CHECK( 0 == blah );
  }

  {
    TestSignals::FloatRet0ParamSignal signal;
    {
      DALI_TEST_CHECK( signal.Empty() );
      TestSlotDelegateHandler handler;
      signal.Connect( handler.mSlotDelegate, &TestSlotDelegateHandler::FloatSlotVoid );
      DALI_TEST_CHECK( ! signal.Empty() );
    }
    // End of slot lifetime
    DALI_TEST_CHECK( signal.Empty() );

    // Signal emission should be a NOOP
    float blah = signal.Emit();
    DALI_TEST_CHECK( 0.0f == blah );
  }

  {
    TestSignals::FloatRet2ValueParamSignal signal;
    {
      DALI_TEST_CHECK( signal.Empty() );
      TestSlotDelegateHandler handler;
      signal.Connect(handler.mSlotDelegate, &TestSlotDelegateHandler::FloatSlotFloatValueFloatValue);
      DALI_TEST_CHECK( ! signal.Empty() );
    }
    // End of slot lifetime
    DALI_TEST_CHECK( signal.Empty() );

    // Signal emission should be a NOOP
    float blah = signal.Emit( 3.0f, 4.0f );
    DALI_TEST_CHECK( 0.0f == blah );
  }
  END_TEST;
}

int UtcDaliSlotHandlerDisconnect(void)
{
  // Test that callbacks don't occur if a signal is disconnected before emission

  TestSignals signals;

  {
    TestSlotDelegateHandler handlers;
    signals.SignalVoidNone().Connect(handlers.mSlotDelegate, &TestSlotDelegateHandler::VoidSlotVoid);
    DALI_TEST_EQUALS( handlers.mHandled, false, TEST_LOCATION );
    signals.SignalVoidNone().Disconnect(handlers.mSlotDelegate, &TestSlotDelegateHandler::VoidSlotVoid);
    signals.EmitVoidSignalVoid();
    DALI_TEST_EQUALS( handlers.mHandled, false, TEST_LOCATION );
  }

  {
    TestSlotDelegateHandler handlers;
    signals.SignalVoid1Ref().Connect(handlers.mSlotDelegate, &TestSlotDelegateHandler::VoidSlotIntRef);
    DALI_TEST_EQUALS( handlers.mHandled, false, TEST_LOCATION );
    int r = 7;
    handlers.mIntReturn = 5;
    signals.SignalVoid1Ref().Disconnect(handlers.mSlotDelegate, &TestSlotDelegateHandler::VoidSlotIntRef);
    signals.EmitVoidSignalIntRef(r);
    DALI_TEST_EQUALS( handlers.mHandled, false, TEST_LOCATION );
    DALI_TEST_EQUALS( handlers.mIntParam1, 0, TEST_LOCATION );
    DALI_TEST_EQUALS( r, 7, TEST_LOCATION );
  }

  {
    TestSlotDelegateHandler handlers;
    signals.SignalVoid1Value().Connect(handlers.mSlotDelegate, &TestSlotDelegateHandler::VoidSlotIntValue);
    DALI_TEST_EQUALS( handlers.mHandled, false, TEST_LOCATION );
    signals.SignalVoid1Value().Disconnect(handlers.mSlotDelegate, &TestSlotDelegateHandler::VoidSlotIntValue);
    signals.EmitVoidSignal1IntValue(5);
    DALI_TEST_EQUALS( handlers.mHandled, false, TEST_LOCATION );
    DALI_TEST_EQUALS( handlers.mIntParam1, 0, TEST_LOCATION );
  }

  {
    TestSlotDelegateHandler handlers;
    signals.SignalVoid2Value().Connect(handlers.mSlotDelegate, &TestSlotDelegateHandler::VoidSlotIntValueIntValue);
    DALI_TEST_EQUALS( handlers.mHandled, false, TEST_LOCATION );
    signals.SignalVoid2Value().Disconnect(handlers.mSlotDelegate, &TestSlotDelegateHandler::VoidSlotIntValueIntValue);
    signals.EmitVoidSignal2IntValue(5, 10);
    DALI_TEST_EQUALS( handlers.mHandled, false, TEST_LOCATION );
    DALI_TEST_EQUALS( handlers.mIntParam1, 0, TEST_LOCATION );
    DALI_TEST_EQUALS( handlers.mIntParam2, 0, TEST_LOCATION );
  }

  {
    TestSlotDelegateHandler handlers;
    signals.SignalBool1Value().Connect(handlers.mSlotDelegate, &TestSlotDelegateHandler::BoolSlotFloatValue);
    DALI_TEST_EQUALS( handlers.mHandled, false, TEST_LOCATION );
    handlers.mBoolReturn = true;
    signals.SignalBool1Value().Disconnect(handlers.mSlotDelegate, &TestSlotDelegateHandler::BoolSlotFloatValue);
    DALI_TEST_EQUALS( signals.EmitBoolSignalFloatValue(5.0f), false, TEST_LOCATION );
    DALI_TEST_EQUALS( handlers.mHandled, false, TEST_LOCATION );
    DALI_TEST_EQUALS( handlers.mFloatParam1, 0.0f, TEST_LOCATION );
  }

  {
    TestSlotDelegateHandler handlers;
    signals.SignalBool2Value().Connect(handlers.mSlotDelegate, &TestSlotDelegateHandler::BoolSlotFloatValueIntValue);
    DALI_TEST_EQUALS( handlers.mHandled, false, TEST_LOCATION );
    handlers.mBoolReturn = true;
    signals.SignalBool2Value().Disconnect(handlers.mSlotDelegate, &TestSlotDelegateHandler::BoolSlotFloatValueIntValue);
    DALI_TEST_EQUALS( signals.EmitBoolSignalFloatValueIntValue(5.0f, 10), false, TEST_LOCATION );
    DALI_TEST_EQUALS( handlers.mHandled, false, TEST_LOCATION );
    DALI_TEST_EQUALS( handlers.mFloatParam1, 0.0f, TEST_LOCATION );
    DALI_TEST_EQUALS( handlers.mIntParam2,   0, TEST_LOCATION );
  }

  {
    TestSlotDelegateHandler handlers;
    signals.SignalInt2Value().Connect(handlers.mSlotDelegate, &TestSlotDelegateHandler::IntSlotFloatValueIntValue);
    DALI_TEST_EQUALS( handlers.mHandled, false, TEST_LOCATION );
    handlers.mIntReturn = 27;
    signals.SignalInt2Value().Disconnect(handlers.mSlotDelegate, &TestSlotDelegateHandler::IntSlotFloatValueIntValue);
    signals.EmitIntSignalFloatValueIntValue(5, 33.0f);
    DALI_TEST_EQUALS( handlers.mHandled, false, TEST_LOCATION );
    DALI_TEST_EQUALS( handlers.mIntParam1, 0, TEST_LOCATION );
    DALI_TEST_EQUALS( handlers.mFloatParam2, 0.0f, 0.001f, TEST_LOCATION );
  }

  {
    TestSlotDelegateHandler handlers;
    signals.SignalFloat0().Connect(handlers.mSlotDelegate, &TestSlotDelegateHandler::FloatSlotVoid);
    DALI_TEST_EQUALS( handlers.mHandled, false, TEST_LOCATION );
    handlers.mFloatReturn = 27.0f;
    signals.SignalFloat0().Disconnect(handlers.mSlotDelegate, &TestSlotDelegateHandler::FloatSlotVoid);
    signals.EmitFloat0Signal();
    DALI_TEST_EQUALS( handlers.mHandled, false, TEST_LOCATION );
    DALI_TEST_EQUALS( handlers.mFloatParam1, 0.0f, 0.001f, TEST_LOCATION );
    DALI_TEST_EQUALS( handlers.mFloatParam2, 0.0f, 0.001f, TEST_LOCATION );
  }

  {
    TestSlotDelegateHandler handlers;
    signals.SignalFloat2Value().Connect(handlers.mSlotDelegate, &TestSlotDelegateHandler::FloatSlotFloatValueFloatValue);
    DALI_TEST_EQUALS( handlers.mHandled, false, TEST_LOCATION );
    handlers.mFloatReturn = 27.0f;
    signals.SignalFloat2Value().Disconnect(handlers.mSlotDelegate, &TestSlotDelegateHandler::FloatSlotFloatValueFloatValue);
    signals.EmitFloat2VSignal(5, 33.0f);
    DALI_TEST_EQUALS( handlers.mHandled, false, TEST_LOCATION );
    DALI_TEST_EQUALS( handlers.mFloatParam1, 0.0f, 0.001f, TEST_LOCATION );
    DALI_TEST_EQUALS( handlers.mFloatParam2, 0.0f, 0.001f, TEST_LOCATION );
  }
  END_TEST;
}


int UtcDaliCallbackBase(void)
{
  // simple constructor for coverage
  CallbackBase base;
  tet_result( TET_PASS );
  END_TEST;
}<|MERGE_RESOLUTION|>--- conflicted
+++ resolved
@@ -22,6 +22,7 @@
 // INTERNAL INCLUDES
 #include <dali/public-api/dali-core.h>
 #include <dali-test-suite-utils.h>
+#include "signal-helper.h"
 
 using namespace Dali;
 
@@ -39,498 +40,254 @@
 
 namespace {
 
-class TestButton
-{
-public:
-
-  TestButton( unsigned int id )
-  : mId(id)
-  {
-  }
-
-  void Press()
-  {
-    mPanelDown.Emit( *this );
-  }
-
-  void Release()
-  {
-    mPanelUp.Emit( *this );
-  }
-
-  typedef Signal< void (TestButton&) > PanelDownSignal;
-  typedef Signal< void (TestButton&) > PanelUpSignal;
-
-  PanelDownSignal& DownSignal()
-  {
-    return mPanelDown;
-  }
-
-  PanelUpSignal& SignalUp()
-  {
-    return mPanelUp;
-  }
-
-  int GetId()
-  {
-    return mId;
-  }
-
-private:
-
-  int mId;
-  PanelDownSignal mPanelDown;
-  PanelUpSignal   mPanelUp;
-};
-
-class TestApp : public ConnectionTracker
-{
-public:
-
-  TestApp()
-  : mButtonPressed( false ),
-    mVoidFunctionCalled( false )
-  {
-  }
-
-  void OnButtonPress( TestButton& button )
-  {
-    mButtonPressed = true;
-    mButtonId = button.GetId();
-  }
-
-  void OnButtonRelease( TestButton& button )
-  {
-    mButtonPressed = false;
-    mButtonId = button.GetId();
-  }
-
-  int GetButtonPressedId()
-  {
-    return mButtonId;
-  }
-
-  bool BoolReturnTestFalse()
-  {
-    return false;
-  }
-
-  bool BoolReturnTestTrue()
-  {
-    return true;
-  }
-
-  void VoidFunction()
-  {
-    mVoidFunctionCalled = true;
-  }
-
-  bool mButtonPressed;
-  bool mVoidFunctionCalled;
-  int mButtonId;
-};
-
-class TestSignals
-{
-public:
-
-  // Void return, no parameters
-  typedef Signal<void ()> VoidRetNoParamSignal;
-
-  // Void return, 1 value parameter
-  typedef Signal<void (int)> VoidRet1ValueParamSignal;
-
-  // Void return, 1 reference parameter
-  typedef Signal< void (int&)> VoidRet1RefParamSignal;
-
-  // Void return, 2 value parameters
-  typedef Signal<void (int, int)> VoidRet2ValueParamSignal;
-
-  // bool return, 1 value parameter
-  typedef Signal< bool (float)> BoolRet1ValueParamSignal;
-
-  // bool return, 2 value parameter
-  typedef Signal<bool (float, int) > BoolRet2ValueParamSignal;
-
-  // int return, 2 value parameter
-  typedef Signal<int (float, int)> IntRet2ValueParamSignal;
-
-  // float return, 0 parameters
-  typedef Signal< float () > FloatRet0ParamSignal;
-
-  // float return, 2 value parameters
-  typedef Signal<float (float, float) > FloatRet2ValueParamSignal;
-
-  // void return, 3 value parameters
-  typedef Signal<void (float, float, float) > VoidSignalTypeFloatValue3;
-
-  // float return, 3 value parameters
-  typedef Signal<float (float, float, float) > FloatSignalTypeFloatValue3;
-
-  VoidRetNoParamSignal&       SignalVoidNone()    { return mSignalVoid0;  }
-  VoidRet1RefParamSignal&     SignalVoid1Ref()    { return mSignalVoid1R; }
-  VoidRet1ValueParamSignal&   SignalVoid1Value()  { return mSignalVoid1V; }
-  VoidRet2ValueParamSignal&   SignalVoid2Value()  { return mSignalVoid2V; }
-
-  BoolRet1ValueParamSignal&   SignalBool1Value()  { return mSignalBool1V;  }
-  BoolRet2ValueParamSignal&   SignalBool2Value()  { return mSignalBool2V;  }
-  IntRet2ValueParamSignal&    SignalInt2Value()   { return mSignalInt2V;   }
-  FloatRet0ParamSignal&       SignalFloat0()      { return mSignalFloat0;  }
-  FloatRet2ValueParamSignal&  SignalFloat2Value() { return mSignalFloat2V; }
-
-  VoidSignalTypeFloatValue3&  VoidSignalFloatValue3()  { return mVoidSignalFloatValue3;  }
-  FloatSignalTypeFloatValue3& FloatSignalFloatValue3() { return mFloatSignalFloatValue3; }
-
-  TestSignals()
-  {
-  }
-
-  void CheckNoConnections()
-  {
-    DALI_TEST_EQUALS( mSignalVoid0.GetConnectionCount(), 0u, TEST_LOCATION );
-    DALI_TEST_EQUALS( mSignalVoid1R.GetConnectionCount(), 0u, TEST_LOCATION );
-    DALI_TEST_EQUALS( mSignalVoid1V.GetConnectionCount(), 0u, TEST_LOCATION );
-    DALI_TEST_EQUALS( mSignalVoid2V.GetConnectionCount(), 0u, TEST_LOCATION );
-    DALI_TEST_EQUALS( mSignalBool1V.GetConnectionCount(), 0u, TEST_LOCATION );
-    DALI_TEST_EQUALS( mSignalBool2V.GetConnectionCount(), 0u, TEST_LOCATION );
-    DALI_TEST_EQUALS( mSignalInt2V.GetConnectionCount(), 0u, TEST_LOCATION );
-    DALI_TEST_EQUALS( mSignalFloat0.GetConnectionCount(), 0u, TEST_LOCATION );
-    DALI_TEST_EQUALS( mSignalFloat2V.GetConnectionCount(), 0u, TEST_LOCATION );
-    DALI_TEST_EQUALS( mVoidSignalFloatValue3.GetConnectionCount(), 0u, TEST_LOCATION );
-    DALI_TEST_EQUALS( mFloatSignalFloatValue3.GetConnectionCount(), 0u, TEST_LOCATION );
-  }
-
-  void EmitVoidSignalVoid()
-  {
-    mSignalVoid0.Emit();
-  }
-
-  void EmitVoidSignalIntRef(int& ref)
-  {
-    mSignalVoid1R.Emit(ref);
-  }
-
-  void EmitVoidSignalIntValue(int p1)
-  {
-    mSignalVoid1V.Emit(p1);
-  }
-
-  void EmitVoidSignalIntValueIntValue(int p1, int p2)
-  {
-    mSignalVoid2V.Emit(p1,p2);
-  }
-
-  bool EmitBoolSignalFloatValue(float p1)
-  {
-    return mSignalBool1V.Emit(p1);
-  }
-
-  bool EmitBoolSignalFloatValueIntValue(float p1, int p2)
-  {
-    return mSignalBool2V.Emit(p1, p2);
-  }
-
-  int EmitIntSignalFloatValueIntValue(float p1, int p2)
-  {
-    return mSignalInt2V.Emit(p1, p2);
-  }
-
-  float EmitFloat2VSignal(float p1, float p2)
-  {
-    return mSignalFloat2V.Emit(p1, p2);
-  }
-
-  float EmitFloat0Signal()
-  {
-    return mSignalFloat0.Emit();
-  }
-
-  void EmitVoidSignalFloatValue3(float p1, float p2, float p3)
-  {
-    mVoidSignalFloatValue3.Emit(p1, p2, p3);
-  }
-
-  float EmitFloatSignalFloatValue3(float p1, float p2, float p3)
-  {
-    return mFloatSignalFloatValue3.Emit(p1, p2, p3);
-  }
-
-private:
-
-  VoidRetNoParamSignal         mSignalVoid0;
-  VoidRet1RefParamSignal       mSignalVoid1R;
-  VoidRet1ValueParamSignal     mSignalVoid1V;
-  VoidRet2ValueParamSignal     mSignalVoid2V;
-  BoolRet1ValueParamSignal     mSignalBool1V;
-  BoolRet2ValueParamSignal     mSignalBool2V;
-  IntRet2ValueParamSignal      mSignalInt2V;
-  FloatRet0ParamSignal         mSignalFloat0;
-  FloatRet2ValueParamSignal    mSignalFloat2V;
-  VoidSignalTypeFloatValue3    mVoidSignalFloatValue3;
-  FloatSignalTypeFloatValue3   mFloatSignalFloatValue3;
-};
+
+bool wasStaticVoidCallbackVoidCalled  = false;
+bool wasStaticFloatCallbackVoidCalled = false;
+bool wasStaticVoidCallbackIntValueCalled = false;
+int staticIntValue = 0;
+bool wasStaticFloatCallbackFloatValueFloatValueCalled = false;
+float staticFloatValue1 = 0.0f;
+float staticFloatValue2 = 0.0f;
+
+void StaticVoidCallbackVoid()
+{
+  wasStaticVoidCallbackVoidCalled = true;
+}
+
+void AlternativeVoidCallbackVoid()
+{
+}
+
+float StaticFloatCallbackVoid()
+{
+  wasStaticFloatCallbackVoidCalled = true;
+  return 7.0f;
+}
+
+void StaticVoidCallbackIntValue( int value )
+{
+  wasStaticVoidCallbackIntValueCalled = true;
+  staticIntValue = value;
+}
+
+float StaticFloatCallbackFloatValueFloatValue( float value1, float value2 )
+{
+  wasStaticFloatCallbackFloatValueFloatValueCalled = true;
+  staticFloatValue1 = value1;
+  staticFloatValue2 = value2;
+  return value1 + value2;
+}
+
+} // anon namespace
+
+
+
+/*******************************************
+ *
+ * Start of Utc test cases.
+ * Test cases performed in order of API listed in dali-signal.h
+ * UtcDaliSignal + FunctionName + P=positive test, N = Negative test
+ *
+ */
+
+int UtcDaliSignalEmptyP(void)
+{
+  TestApplication app; // Create core for debug logging
+
+  // Test that Empty() is true, when no slots connected to the signal
+
+  {
+    TestSignals::VoidRetNoParamSignal signal;
+    DALI_TEST_CHECK( signal.Empty() );
+  }
+
+  // Test that Empty() is true, when a slot has connected and disconnected
+  {
+    TestSignals::VoidRetNoParamSignal signal;
+    TestSlotHandler handler;
+    signal.Connect( &handler, &TestSlotHandler::VoidSlotVoid );
+    signal.Disconnect( &handler, &TestSlotHandler::VoidSlotVoid );
+    DALI_TEST_CHECK( signal.Empty() );
+  }
+
+  END_TEST;
+}
+
+int UtcDaliSignalEmptyN(void)
+{
+  TestApplication app; // Create core for debug logging
+
+  // Test that Empty() is false after signal connection
+  TestSignals::VoidRetNoParamSignal signal;
+  TestSlotHandler handler;
+  signal.Connect( &handler, &TestSlotHandler::VoidSlotVoid );
+  DALI_TEST_CHECK( ! signal.Empty() );
+
+  END_TEST;
+}
+
+int UtcDaliSignalGetConnectionCountP(void)
+{
+  TestApplication app; // Create core for debug logging
+
+  TestSignals::VoidRetNoParamSignal signal;
+  TestSlotHandler handler;
+  signal.Connect( &handler, &TestSlotHandler::VoidSlotVoid );
+  DALI_TEST_CHECK( signal.GetConnectionCount() == 1 );
+
+  TestSlotHandler handler2;
+  signal.Connect( &handler2, &TestSlotHandler::VoidSlotVoid );
+  DALI_TEST_CHECK( signal.GetConnectionCount() == 2 );
+
+  END_TEST;
+}
+
+int UtcDaliSignalGetConnectionCountN(void)
+{
+  TestApplication app; // Create core for debug logging
+  TestSignals::VoidRetNoParamSignal signal;
+  DALI_TEST_CHECK( signal.GetConnectionCount() == 0 );
+  END_TEST;
+}
 
 /**
- * A helper class with various slots
+ * there are 5 different connection functions
+ * we go through them here in order of definition in dali-signal.h
  */
-class TestSlotHandler : public ConnectionTracker
-{
-public:
-
-  TestSlotHandler()
-  : mIntParam1( 0 ),
-    mIntParam2( 0 ),
-    mIntParam3( 0 ),
-    mFloatParam1( 0.0f ),
-    mFloatParam2( 0.0f ),
-    mFloatParam3( 0.0f ),
-    mBoolReturn( false ),
-    mIntReturn( 0 ),
-    mFloatReturn( 0.0f ),
-    mHandled( false ),
-    mHandledCount( 0 )
-  {
-  }
-
-  void Reset()
-  {
-    mIntParam1 = 0;
-    mIntParam2 = 0;
-    mIntParam3 = 0;
-    mFloatParam1 = 0.0f;
-    mFloatParam2 = 0.0f;
-    mFloatParam3 = 0.0f;
-    mBoolReturn = false;
-    mIntReturn = 0;
-    mFloatReturn = 0.0f;
-    mHandled = false;
-  }
-
-  void VoidSlotVoid()
-  {
-    mHandled = true;
-    ++mHandledCount;
-  }
-
-  void VoidSlotIntRef( int& p1 )
-  {
-    mIntParam1 = p1;
-    mHandled = true;
-    ++mHandledCount;
-  }
-
-  void VoidSlotIntValue( int p1 )
-  {
-    mIntParam1 = p1;
-    mHandled = true;
-    ++mHandledCount;
-  }
-
-  void VoidDuplicateSlotIntValue( int p1 )
-  {
-    mIntParam2 = p1;
-    mHandled = true;
-    ++mHandledCount;
-  }
-
-  void VoidSlotIntValueIntValue( int p1, int p2 )
-  {
-    mIntParam1 = p1;
-    mIntParam2 = p2;
-    mHandled = true;
-    ++mHandledCount;
-  }
-
-  bool BoolSlotFloatValue( float p1 )
-  {
-    mFloatParam1 = p1;
-    mHandled = true;
-    ++mHandledCount;
-    return mBoolReturn;
-  }
-
-  bool BoolSlotFloatValueIntValue( float p1, int p2 )
-  {
-    mFloatParam1 = p1;
-    mIntParam2 = p2;
-    mHandled = true;
-    ++mHandledCount;
-    return mBoolReturn;
-  }
-
-  int IntSlotFloatValueIntValue( float p1, int p2 )
-  {
-    mFloatParam1 = p1;
-    mIntParam2 = p2;
-    mHandled = true;
-    ++mHandledCount;
-    return mIntReturn;
-  }
-
-  float FloatSlotVoid()
-  {
-    mHandled = true;
-    ++mHandledCount;
-    return mFloatReturn;
-  }
-
-  float FloatSlotFloatValueFloatValue( float p1, float p2 )
-  {
-    mFloatParam1 = p1;
-    mFloatParam2 = p2;
-    mHandled = true;
-    ++mHandledCount;
-    return mFloatReturn;
-  }
-
-  void VoidSlotFloatValue3( float p1, float p2, float p3 )
-  {
-    mFloatParam1 = p1;
-    mFloatParam2 = p2;
-    mFloatParam3 = p3;
-    mHandled = true;
-    ++mHandledCount;
-  }
-
-  float FloatSlotFloatValue3( float p1, float p2, float p3 )
-  {
-    mFloatParam1 = p1;
-    mFloatParam2 = p2;
-    mFloatParam3 = p3;
-    mHandled = true;
-    ++mHandledCount;
-    return mFloatReturn;
-  }
-
-  int mIntParam1, mIntParam2, mIntParam3;
-  float mFloatParam1, mFloatParam2, mFloatParam3;
-  bool mBoolReturn;
-  int mIntReturn;
-  float mFloatReturn;
-  bool mHandled;
-  int mHandledCount;
-};
-
-/**
- * A version of TestSlotHandler which disconnects during the callback
- */
-class TestSlotDisconnector : public ConnectionTracker
-{
-public:
-
-  TestSlotDisconnector()
-  : mIntParam1( 0 ),
-    mIntParam2( 0 ),
-    mIntParam3( 0 ),
-    mFloatParam1( 0.0f ),
-    mFloatParam2( 0.0f ),
-    mBoolReturn( false ),
-    mIntReturn( 0 ),
-    mFloatReturn( 0.0f ),
-    mHandled( false )
-  {
-  }
-
-  void Reset()
-  {
-    mIntParam1 = 0;
-    mIntParam2 = 0;
-    mIntParam3 = 0;
-    mFloatParam1 = 0.0f;
-    mFloatParam2 = 0.0f;
-    mBoolReturn = false;
-    mIntReturn = 0;
-    mFloatReturn = 0.0f;
-    mHandled = false;
-  }
-
-  void VoidConnectVoid( TestSignals::VoidRetNoParamSignal& signal )
-  {
-    mVoidSignalVoid = &signal;
-    signal.Connect( this, &TestSlotDisconnector::VoidSlotVoid );
-  }
-
-  void VoidSlotVoid()
-  {
-    mVoidSignalVoid->Disconnect( this, &TestSlotDisconnector::VoidSlotVoid );
-    mHandled = true;
-  }
-
-  void VoidConnectIntRef( TestSignals::VoidRet1RefParamSignal& signal )
-  {
-    mVoidSignalIntRef = &signal;
-    signal.Connect( this, &TestSlotDisconnector::VoidSlotIntRef );
-  }
-
-  void VoidSlotIntRef( int& p1 )
-  {
-    mVoidSignalIntRef->Disconnect( this, &TestSlotDisconnector::VoidSlotIntRef );
-    mIntParam1 = p1;
-    mHandled = true;
-  }
-
-  void VoidSlotIntValue( int p1 )
-  {
-    mIntParam1 = p1;
-    mHandled = true;
-  }
-
-  void VoidSlotIntValueIntValue( int p1, int p2 )
-  {
-    mIntParam1 = p1;
-    mIntParam2 = p2;
-    mHandled = true;
-  }
-
-  bool BoolSlotFloatValue( float p1 )
-  {
-    mFloatParam1 = p1;
-    mHandled = true;
-    return mBoolReturn;
-  }
-
-  bool BoolSlotFloatValueIntValue( float p1, int p2 )
-  {
-    mFloatParam1 = p1;
-    mIntParam2 = p2;
-    mHandled = true;
-    return mBoolReturn;
-  }
-
-  int IntSlotFloatValueIntValue( float p1, int p2 )
-  {
-    mFloatParam1 = p1;
-    mIntParam2 = p2;
-    mHandled = true;
-    return mIntReturn;
-  }
-
-<<<<<<< HEAD
-  float FloatSlotVoid()
-  {
-    mHandled = true;
-    return mFloatReturn;
-  }
-
-  float FloatSlotFloatValueFloatValue( float p1, float p2 )
-  {
-    mFloatParam1 = p1;
-    mFloatParam2 = p2;
-    mHandled = true;
-    return mFloatReturn;
-  }
-
-  TestSignals::VoidRetNoParamSignal*   mVoidSignalVoid;
-  TestSignals::VoidRet1RefParamSignal* mVoidSignalIntRef;
-
-  int mIntParam1, mIntParam2, mIntParam3;
-  float mFloatParam1, mFloatParam2;
-  bool mBoolReturn;
-  int mIntReturn;
-  float mFloatReturn;
-  bool mHandled;
-};
-=======
+int UtcDaliSignalConnectP01(void)
+{
+  TestApplication app; // Create core for debug logging
+
+  // test static function: void Connect( void (*func)() )
+  TestSignals::VoidRetNoParamSignal signal;
+  signal.Connect( StaticVoidCallbackVoid );
+  DALI_TEST_CHECK( ! signal.Empty() );
+
+
+  END_TEST;
+}
+
+int UtcDaliSignalConnectN01(void)
+{
+  // difficult to perform a negative test on Connect as no checks are performed
+  // when creating a callback for a null function ( during Connect).
+  // so we test an assert on Emit
+  TestApplication app; // Create core for debug logging
+
+  TestSignals::VoidRetNoParamSignal signal;
+  signal.Connect( NULL );
+  try
+  {
+    signal.Emit();
+  }
+  catch (Dali::DaliException& e)
+  {
+    // Tests that a negative test of an assertion succeeds
+    DALI_TEST_PRINT_ASSERT( e );
+    tet_result(TET_PASS);
+  }
+  END_TEST;
+}
+
+
+int UtcDaliSignalConnectP02(void)
+{
+  TestApplication app; // Create core for debug logging
+
+  // test member function: Connect( X* obj, void (X::*func)() ))
+  TestSignals::VoidRetNoParamSignal signal;
+  TestSlotHandler handler;
+  signal.Connect( &handler, &TestSlotHandler::VoidSlotVoid );
+  DALI_TEST_CHECK( ! signal.Empty() );
+  signal.Emit();
+  DALI_TEST_CHECK( handler.mHandled == true );
+  END_TEST;
+}
+
+int UtcDaliSignalConnectN02(void)
+{
+  TestApplication app; // Create core for debug logging
+
+  TestSignals::VoidRetNoParamSignal signal;
+  try
+  {
+    // test member function: Connect( X* obj, void (X::*func)() )) with NULL object
+    signal.Connect( static_cast<TestSlotHandler*>(NULL), &TestSlotHandler::VoidSlotVoid );
+  }
+  catch (Dali::DaliException& e)
+  {
+    // Tests that a negative test of an assertion succeeds
+    DALI_TEST_PRINT_ASSERT( e );
+    tet_result(TET_PASS);
+  }
+  END_TEST;
+}
+
+
+int UtcDaliSignalConnectP03(void)
+{
+  TestApplication app; // Create core for debug logging
+
+  // test slot delegate: Connect( SlotDelegate<X>& delegate, void (X::*func)() )
+  TestSignals::VoidRetNoParamSignal signal;
+  TestSlotDelegateHandler handler;
+  signal.Connect( handler.mSlotDelegate, &TestSlotDelegateHandler::VoidSlotVoid );
+  DALI_TEST_CHECK( ! signal.Empty() );
+  signal.Emit();
+  DALI_TEST_CHECK( handler.mHandled == true );
+
+  END_TEST;
+}
+
+int UtcDaliSignalConnectN03(void)
+{
+  TestApplication app; // Create core for debug logging
+  // the delegate is passed by reference, so you can't pass null.
+  tet_result( TET_PASS );
+  END_TEST;
+}
+
+int UtcDaliSignalConnectP04(void)
+{
+  TestApplication app; // Create core for debug logging
+
+  //  test function object: Connect( ConnectionTrackerInterface* connectionTracker, const X& func )
+  TestSlotHandler handler;
+  TestSignals::VoidRetNoParamSignal signal;
+  bool functorCalled(false);
+  TestFunctor functor( functorCalled );
+  signal.Connect( &handler, functor );
+  DALI_TEST_CHECK( ! signal.Empty() );
+  signal.Emit();
+  DALI_TEST_CHECK( functorCalled == true );
+
+  END_TEST;
+}
+
+int UtcDaliSignalConnectN04(void)
+{
+  // for negative test we try to connect a null connection tracker to the signal
+  TestSignals::VoidRetNoParamSignal signal;
+  TestSlotHandler *nullHandler( NULL );
+  try
+  {
+    signal.Connect( nullHandler , &TestSlotHandler::VoidSlotVoid  );
+  }
+  catch (Dali::DaliException& e)
+  {
+    // Tests that a negative test of an assertion succeeds
+    DALI_TEST_PRINT_ASSERT( e );
+    tet_result( TET_PASS );
+  }
+
+  END_TEST;
+
+}
+
+int UtcDaliSignalConnectP05(void)
+{
+  TestApplication app; // Create core for debug logging
+
   // test function object using FunctorDelegate.
   // :Connect( ConnectionTrackerInterface* connectionTracker, FunctorDelegate* delegate )
   {
@@ -552,490 +309,148 @@
   }
   END_TEST;
 }
->>>>>>> 727c8a3c
+
+int UtcDaliSignalConnectN05(void)
+{
+  TestApplication app; // Create core for debug logging
+
+  // for negative test we try to connect a null connection tracker to the signal
+  // :Connect( ConnectionTrackerInterface == NULL, FunctorDelegate* delegate )
+  TestSlotHandler *nullHandler( NULL );
+  TestSignals::VoidRetNoParamSignal signal;
+  bool functorDelegateCalled(false);
+  try
+  {
+    signal.Connect( nullHandler, FunctorDelegate::New( VoidFunctorVoid(functorDelegateCalled) ));
+  }
+  catch (Dali::DaliException& e)
+  {
+    DALI_TEST_PRINT_ASSERT( e );
+    tet_result( TET_PASS );
+  }
+  END_TEST;
+}
+
 
 /**
- * A more complicated version of TestSlotDisconnector, which disconnects some but not all callbacks
+ * there 3 different disconnect functions
+ *  we go through them here in order of definition in dali-signal.h
  */
-class TestSlotMultiDisconnector : public ConnectionTracker
-{
-public:
-
-  static const int NUM_SLOTS = 10;
-
-  TestSlotMultiDisconnector()
-  : mVoidSignalVoid( NULL )
-  {
-    Reset();
-  }
-
-  void Reset()
-  {
-    for( int i=0; i<NUM_SLOTS; ++i )
-    {
-      mSlotHandled[i] = false;
-    }
-  }
-
-  void ConnectAll( TestSignals::VoidRetNoParamSignal& signal )
-  {
-    mVoidSignalVoid = &signal;
-    signal.Connect( this, &TestSlotMultiDisconnector::Slot0 );
-    signal.Connect( this, &TestSlotMultiDisconnector::Slot1 );
-    signal.Connect( this, &TestSlotMultiDisconnector::Slot2 );
-    signal.Connect( this, &TestSlotMultiDisconnector::Slot3 );
-    signal.Connect( this, &TestSlotMultiDisconnector::Slot4 );
-    signal.Connect( this, &TestSlotMultiDisconnector::Slot5 );
-    signal.Connect( this, &TestSlotMultiDisconnector::Slot6 );
-    signal.Connect( this, &TestSlotMultiDisconnector::Slot7 );
-    signal.Connect( this, &TestSlotMultiDisconnector::Slot8 );
-    signal.Connect( this, &TestSlotMultiDisconnector::Slot9 );
-  }
-
-  void Slot0()
-  {
-    mSlotHandled[0] = true;
-  }
-
-  void Slot1()
-  {
-    mSlotHandled[1] = true;
-  }
-
-  void Slot2()
-  {
-    mSlotHandled[2] = true;
-  }
-
-  void Slot3()
-  {
-    mSlotHandled[3] = true;
-
-    // Disconnect the odd numbered lots, because we can
-    mVoidSignalVoid->Disconnect( this, &TestSlotMultiDisconnector::Slot1 );
-    mVoidSignalVoid->Disconnect( this, &TestSlotMultiDisconnector::Slot3 );
-    mVoidSignalVoid->Disconnect( this, &TestSlotMultiDisconnector::Slot5 );
-    mVoidSignalVoid->Disconnect( this, &TestSlotMultiDisconnector::Slot7 );
-    mVoidSignalVoid->Disconnect( this, &TestSlotMultiDisconnector::Slot9 );
-  }
-
-  void Slot4()
-  {
-    mSlotHandled[4] = true;
-  }
-
-  void Slot5()
-  {
-    mSlotHandled[5] = true;
-  }
-
-  void Slot6()
-  {
-    mSlotHandled[6] = true;
-  }
-
-  void Slot7()
-  {
-    mSlotHandled[7] = true;
-  }
-
-  void Slot8()
-  {
-    mSlotHandled[8] = true;
-  }
-
-  void Slot9()
-  {
-    mSlotHandled[9] = true;
-  }
-
-  TestSignals::VoidRetNoParamSignal* mVoidSignalVoid;
-
-  bool mSlotHandled[NUM_SLOTS];
-};
-
-
-/**
- * A version of TestSlotHandler which disconnects during the callback
+int UtcDaliSignalDisconnectP01(void)
+{
+  TestApplication app; // Create core for debug logging
+
+  // test static function:  Disconnect( void (*func)( Arg0 arg0 ) )
+
+  TestSignals::VoidRetNoParamSignal signal;
+  signal.Connect( StaticVoidCallbackVoid );
+  DALI_TEST_CHECK( ! signal.Empty() );
+  signal.Disconnect( StaticVoidCallbackVoid );
+  DALI_TEST_CHECK( signal.Empty() );
+
+  END_TEST;
+
+ }
+int UtcDaliSignalDisconnectN01(void)
+{
+  TestApplication app; // Create core for debug logging
+
+  // 1. Disconnect using the function
+  TestSignals::VoidRetNoParamSignal signal;
+  signal.Connect( StaticVoidCallbackVoid );
+  DALI_TEST_CHECK( ! signal.Empty() );
+
+  signal.Disconnect( AlternativeVoidCallbackVoid );
+
+  DALI_TEST_CHECK( ! signal.Empty() );
+
+  END_TEST;
+}
+
+int UtcDaliSignalDisconnectP02(void)
+{
+  TestApplication app; // Create core for debug logging
+
+  // test member function: Disconnect( X* obj, void (X::*func)( Arg0 arg0 ) )
+  TestSignals::VoidRetNoParamSignal signal;
+  TestSlotHandler handler;
+  signal.Connect( &handler, &TestSlotHandler::VoidSlotVoid );
+  DALI_TEST_CHECK( ! signal.Empty() );
+  signal.Disconnect( &handler, &TestSlotHandler::VoidSlotVoid  );
+  DALI_TEST_CHECK( signal.Empty() );
+
+  END_TEST;
+
+}
+int UtcDaliSignalDisconnectN02(void)
+{
+  TestApplication app; // Create core for debug logging
+
+  // 1. Disconnect using a null connection tracker
+  TestSignals::VoidRetNoParamSignal signal;
+  TestSlotHandler handler;
+
+  signal.Connect( &handler , &TestSlotHandler::VoidSlotVoid  );
+  DALI_TEST_CHECK( !signal.Empty() );
+
+  try
+  {
+    TestSlotHandler* nullHandler( NULL );
+    signal.Disconnect( nullHandler , &TestSlotHandler::VoidSlotVoid  );
+  }
+  catch(Dali::DaliException& e)
+  {
+    // Tests that a negative test of an assertion succeeds
+    DALI_TEST_PRINT_ASSERT( e );
+    DALI_TEST_CHECK( !signal.Empty() );
+  }
+  END_TEST;
+}
+
+int UtcDaliSignalDisconnectP03(void)
+{
+  TestApplication app; // Create core for debug logging
+
+  // test slot delegate: Disconnect( SlotDelegate<X>& delegate, void (X::*func)( Arg0 arg0 ) )
+  TestSignals::VoidRetNoParamSignal signal;
+  TestSlotDelegateHandler handler;
+  signal.Connect( handler.mSlotDelegate, &TestSlotDelegateHandler::VoidSlotVoid );
+  DALI_TEST_CHECK( ! signal.Empty() );
+  signal.Disconnect( handler.mSlotDelegate, &TestSlotDelegateHandler::VoidSlotVoid );
+  DALI_TEST_CHECK( signal.Empty() );
+
+  END_TEST;
+}
+
+int UtcDaliSignalDisconnectN03(void)
+{
+  TestApplication app; // Create core for debug logging
+
+   // try to disconnect from the wrong signal
+  TestSignals::VoidRetNoParamSignal signal;
+  TestSlotDelegateHandler handler;
+  signal.Connect( handler.mSlotDelegate, &TestSlotDelegateHandler::VoidSlotVoid );
+
+  // use different signal
+  signal.Disconnect( handler.mSlotDelegate , &TestSlotDelegateHandler::AlternativeVoidSlotVoid  );
+
+  DALI_TEST_CHECK( !signal.Empty() );
+
+  END_TEST;
+
+}
+
+/*******************************************
+ *
+ * End of Utc test cases for the individual API's of Signals
+ * The following testing Signals functionality as a whole
+ *
+ *
  */
-class TestEmitDuringCallback : public ConnectionTracker
-{
-public:
-
-  TestEmitDuringCallback()
-  : mVoidSignalVoid( NULL ),
-    mHandled( false )
-  {
-  }
-
-  void VoidConnectVoid( TestSignals::VoidRetNoParamSignal& signal )
-  {
-    mVoidSignalVoid = &signal;
-    signal.Connect( this, &TestEmitDuringCallback::VoidSlotVoid );
-  }
-
-  void VoidSlotVoid()
-  {
-    // Emitting during Emit is very bad!
-    mVoidSignalVoid->Emit();
-
-    mHandled = true;
-  }
-
-  TestSignals::VoidRetNoParamSignal* mVoidSignalVoid;
-
-  bool mHandled;
-};
-
-
-/**
- * A version of TestSlotHandler which uses SlotDelegate
- */
-class TestSlotDelegateHandler // This does not inherit from ConnectionTrackerInterface!
-{
-public:
-
-  TestSlotDelegateHandler()
-  : mSlotDelegate( this ),
-    mIntParam1( 0 ),
-    mIntParam2( 0 ),
-    mIntParam3( 0 ),
-    mFloatParam1( 0.0f ),
-    mFloatParam2( 0.0f ),
-    mFloatParam3( 0.0f ),
-    mBoolReturn( false ),
-    mIntReturn( 0 ),
-    mFloatReturn( 0.0f ),
-    mHandled( false ),
-    mHandledCount( 0 )
-  {
-  }
-
-  void Reset()
-  {
-    mIntParam1 = 0;
-    mIntParam2 = 0;
-    mIntParam3 = 0;
-    mFloatParam1 = 0.0f;
-    mFloatParam2 = 0.0f;
-    mFloatParam3 = 0.0f;
-    mBoolReturn = false;
-    mIntReturn = 0;
-    mFloatReturn = 0.0f;
-    mHandled = false;
-  }
-
-  void VoidSlotVoid()
-  {
-    mHandled = true;
-    ++mHandledCount;
-  }
-
-  void VoidSlotIntRef( int& p1 )
-  {
-    mIntParam1 = p1;
-    mHandled = true;
-    ++mHandledCount;
-  }
-
-  void VoidSlotIntValue( int p1 )
-  {
-    mIntParam1 = p1;
-    mHandled = true;
-    ++mHandledCount;
-  }
-
-  void VoidDuplicateSlotIntValue( int p1 )
-  {
-    mIntParam2 = p1;
-    mHandled = true;
-    ++mHandledCount;
-  }
-
-  void VoidSlotIntValueIntValue( int p1, int p2 )
-  {
-    mIntParam1 = p1;
-    mIntParam2 = p2;
-    mHandled = true;
-    ++mHandledCount;
-  }
-
-  bool BoolSlotFloatValue( float p1 )
-  {
-    mFloatParam1 = p1;
-    mHandled = true;
-    ++mHandledCount;
-    return mBoolReturn;
-  }
-
-  bool BoolSlotFloatValueIntValue( float p1, int p2 )
-  {
-    mFloatParam1 = p1;
-    mIntParam2 = p2;
-    mHandled = true;
-    ++mHandledCount;
-    return mBoolReturn;
-  }
-
-  int IntSlotFloatValueIntValue( float p1, int p2 )
-  {
-    mFloatParam1 = p1;
-    mIntParam2 = p2;
-    mHandled = true;
-    ++mHandledCount;
-    return mIntReturn;
-  }
-
-  float FloatSlotVoid()
-  {
-    mHandled = true;
-    ++mHandledCount;
-    return mFloatReturn;
-  }
-
-  float FloatSlotFloatValueFloatValue( float p1, float p2 )
-  {
-    mFloatParam1 = p1;
-    mFloatParam2 = p2;
-    mHandled = true;
-    ++mHandledCount;
-    return mFloatReturn;
-  }
-
-  void VoidSlotFloatValue3( float p1, float p2, float p3 )
-  {
-    mFloatParam1 = p1;
-    mFloatParam2 = p2;
-    mFloatParam3 = p3;
-    mHandled = true;
-    ++mHandledCount;
-  }
-
-  float FloatSlotFloatValue3( float p1, float p2, float p3 )
-  {
-    mFloatParam1 = p1;
-    mFloatParam2 = p2;
-    mFloatParam3 = p3;
-    mHandled = true;
-    ++mHandledCount;
-    return mFloatReturn;
-  }
-
-  SlotDelegate<TestSlotDelegateHandler> mSlotDelegate;
-
-  int mIntParam1, mIntParam2, mIntParam3;
-  float mFloatParam1, mFloatParam2, mFloatParam3;
-  bool mBoolReturn;
-  int mIntReturn;
-  float mFloatReturn;
-  bool mHandled;
-  int mHandledCount;
-};
-
-/**
- * Test that reimplmenting ConnectionTrackerInterface actually works.
- * This basic connection tracker only allows one callback to be connected.
- */
-class TestBasicConnectionTrackerInterface : public ConnectionTrackerInterface
-{
-public:
-
-  TestBasicConnectionTrackerInterface()
-  : mCallbackHandled( false ),
-    mCallback( NULL ),
-    mSlotObserver( NULL )
-  {
-  }
-
-  ~TestBasicConnectionTrackerInterface()
-  {
-    if( mSlotObserver && mCallback )
-    {
-      // Notify signal since the slot has been destroyed
-      mSlotObserver->SlotDisconnected( mCallback );
-      // mCallback and mSlotObserver are not owned
-    }
-  }
-
-  /**
-   * An example slot
-   */
-  void VoidSlotVoid()
-  {
-    mCallbackHandled = true;
-  }
-
-  /**
-   * @copydoc ConnectionTrackerInterface::GetConnectionCount
-   */
-  virtual std::size_t GetConnectionCount() const
-  {
-    if( mCallback )
-    {
-      return 1u;
-    }
-
-    return 0u;
-  }
-
-  /**
-   * @copydoc ConnectionTrackerInterface::SignalConnected
-   */
-  virtual void SignalConnected( SlotObserver* slotObserver, CallbackBase* callback )
-  {
-    DALI_ASSERT_ALWAYS( NULL == mCallback && "Only one connection supported!" );
-
-    mCallback = callback;
-    mSlotObserver = slotObserver;
-  }
-
-  /**
-   * @copydoc ConnectionTrackerInterface::SignalDisconnected
-   */
-  virtual void SignalDisconnected( SlotObserver* slotObserver, CallbackBase* callback )
-  {
-    if( mSlotObserver == slotObserver )
-    {
-      mSlotObserver = NULL;
-      mCallback = NULL;
-      // mCallback and mSlotObserver are not owned
-    }
-  }
-
-private:
-
-  TestBasicConnectionTrackerInterface( const TestBasicConnectionTrackerInterface& );            ///< undefined copy constructor
-  TestBasicConnectionTrackerInterface& operator=( const TestBasicConnectionTrackerInterface& ); ///< undefined assignment operator
-
-public:
-
-  bool mCallbackHandled;
-
-private:
-
-  CallbackBase* mCallback;     ///< callback, has ownership
-  SlotObserver* mSlotObserver; ///< a pointer to the slot observer (not owned)
-};
-
-
-bool wasStaticVoidCallbackVoidCalled  = false;
-bool wasStaticFloatCallbackVoidCalled = false;
-bool wasStaticVoidCallbackIntValueCalled = false;
-int staticIntValue = 0;
-bool wasStaticFloatCallbackFloatValueFloatValueCalled = false;
-float staticFloatValue1 = 0.0f;
-float staticFloatValue2 = 0.0f;
-
-static void StaticVoidCallbackVoid()
-{
-  wasStaticVoidCallbackVoidCalled = true;
-}
-
-static float StaticFloatCallbackVoid()
-{
-  wasStaticFloatCallbackVoidCalled = true;
-  return 7.0f;
-}
-
-static void StaticVoidCallbackIntValue( int value )
-{
-  wasStaticVoidCallbackIntValueCalled = true;
-  staticIntValue = value;
-}
-
-static float StaticFloatCallbackFloatValueFloatValue( float value1, float value2 )
-{
-  wasStaticFloatCallbackFloatValueFloatValueCalled = true;
-  staticFloatValue1 = value1;
-  staticFloatValue2 = value2;
-  return value1 + value2;
-}
-
-} // anon namespace
-
-
-int UtcDaliSignalEmptyCheck(void)
-{
-  // Test that Empty() check works before & after signal connection
-
-  {
-    TestSignals::VoidRetNoParamSignal signal;
-    DALI_TEST_CHECK( signal.Empty() );
-    TestSlotHandler handler;
-    signal.Connect( &handler, &TestSlotHandler::VoidSlotVoid );
-    DALI_TEST_CHECK( ! signal.Empty() );
-  }
-
-  {
-    TestSignals::VoidRet1ValueParamSignal signal;
-    DALI_TEST_CHECK( signal.Empty() );
-    TestSlotHandler handler;
-    signal.Connect( &handler, &TestSlotHandler::VoidSlotIntValue );
-    DALI_TEST_CHECK( ! signal.Empty() );
-  }
-
-  {
-    TestSignals::VoidRet1RefParamSignal signal;
-    DALI_TEST_CHECK( signal.Empty() );
-    TestSlotHandler handler;
-    signal.Connect( &handler, &TestSlotHandler::VoidSlotIntRef );
-    DALI_TEST_CHECK( ! signal.Empty() );
-  }
-
-  {
-    TestSignals::VoidRet2ValueParamSignal signal;
-    DALI_TEST_CHECK( signal.Empty() );
-    TestSlotHandler handler;
-    signal.Connect( &handler, &TestSlotHandler::VoidSlotIntValueIntValue );
-    DALI_TEST_CHECK( ! signal.Empty() );
-  }
-
-  {
-    TestSignals::BoolRet1ValueParamSignal signal;
-    DALI_TEST_CHECK( signal.Empty() );
-    TestSlotHandler handler;
-    signal.Connect( &handler, &TestSlotHandler::BoolSlotFloatValue );
-    DALI_TEST_CHECK( ! signal.Empty() );
-  }
-
-  {
-    TestSignals::BoolRet2ValueParamSignal signal;
-    DALI_TEST_CHECK( signal.Empty() );
-    TestSlotHandler handler;
-    signal.Connect( &handler, &TestSlotHandler::BoolSlotFloatValueIntValue );
-    DALI_TEST_CHECK( ! signal.Empty() );
-  }
-
-  {
-    TestSignals::IntRet2ValueParamSignal signal;
-    DALI_TEST_CHECK( signal.Empty() );
-    TestSlotHandler handler;
-    signal.Connect( &handler, &TestSlotHandler::IntSlotFloatValueIntValue );
-    DALI_TEST_CHECK( ! signal.Empty() );
-  }
-
-  {
-    TestSignals::FloatRet0ParamSignal signal;
-    DALI_TEST_CHECK( signal.Empty() );
-    TestSlotHandler handler;
-    signal.Connect( &handler, &TestSlotHandler::FloatSlotVoid );
-    DALI_TEST_CHECK( ! signal.Empty() );
-  }
-
-  {
-    TestSignals::FloatRet2ValueParamSignal signal;
-    DALI_TEST_CHECK( signal.Empty() );
-    TestSlotHandler handler;
-    signal.Connect(&handler, &TestSlotHandler::FloatSlotFloatValueFloatValue);
-    DALI_TEST_CHECK( ! signal.Empty() );
-  }
-  END_TEST;
-}
 
 int UtcDaliSignalEmptyCheckSlotDestruction(void)
 {
   // Test that signal disconnect works when slot is destroyed (goes out of scope)
-
   {
     TestSignals::VoidRetNoParamSignal signal;
     {
