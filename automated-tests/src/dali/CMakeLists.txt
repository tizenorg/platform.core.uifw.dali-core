SET(PKG_NAME "dali")

SET(EXEC_NAME "tct-${PKG_NAME}-core")
SET(RPM_NAME "core-${PKG_NAME}-tests")

SET(CAPI_LIB "dali")

SET(TC_SOURCES
        utc-Dali-ActiveConstraint.cpp
        utc-Dali-Actor.cpp
        utc-Dali-AlphaFunctions.cpp
        utc-Dali-AngleAxis.cpp
        utc-Dali-AnimatableMesh.cpp
        utc-Dali-Animation.cpp
        utc-Dali-Any.cpp
        utc-Dali-Atlas.cpp
        utc-Dali-BaseHandle.cpp
        utc-Dali-BufferImage.cpp
        utc-Dali-CameraActor.cpp
        utc-Dali-Constraint.cpp
        utc-Dali-Context.cpp
        utc-Dali-CustomActor.cpp
        utc-Dali-Degree.cpp
        utc-Dali-DistanceField.cpp
        utc-Dali-DynamicsBody.cpp
        utc-Dali-DynamicsBodyConfig.cpp
        utc-Dali-DynamicsJoint.cpp
        utc-Dali-DynamicsShape.cpp
        utc-Dali-DynamicsWorld.cpp
        utc-Dali-DynamicsWorldConfig.cpp
        utc-Dali-EncodedBufferImage.cpp
<<<<<<< HEAD
=======
        utc-Dali-FixedSizeMemoryPool.cpp
        utc-Dali-Font.cpp
        utc-Dali-FontParameters.cpp
>>>>>>> ed0f58d3
        utc-Dali-FrameBufferImage.cpp
        utc-Dali-Gesture.cpp
        utc-Dali-GestureDetector.cpp
        utc-Dali-Handle.cpp
        utc-Dali-HitTestAlgorithm.cpp
        utc-Dali-HoverProcessing.cpp
        utc-Dali-Image.cpp
        utc-Dali-ImageActor.cpp
        utc-Dali-ImageAttributes.cpp
        utc-Dali-KeyEvent.cpp
        utc-Dali-Layer.cpp
        utc-Dali-LocklessBuffer.cpp
        utc-Dali-LongPressGesture.cpp
        utc-Dali-LongPressGestureDetector.cpp
        utc-Dali-Material.cpp
        utc-Dali-MathUtils.cpp
        utc-Dali-Matrix.cpp
        utc-Dali-Matrix3.cpp
        utc-Dali-MemoryPoolObjectAllocator.cpp
        utc-Dali-MeshActor.cpp
        utc-Dali-MeshData.cpp
        utc-Dali-MouseWheelEvent.cpp
        utc-Dali-Mutex.cpp
        utc-Dali-NativeImage.cpp
        utc-Dali-NinePatchImages.cpp
        utc-Dali-ObjectRegistry.cpp
        utc-Dali-PanGesture.cpp
        utc-Dali-PanGestureDetector.cpp
        utc-Dali-Path.cpp
        utc-Dali-PinchGesture.cpp
        utc-Dali-PinchGestureDetector.cpp
        utc-Dali-Pixel.cpp
        utc-Dali-PropertyMap.cpp
        utc-Dali-PropertyNotification.cpp
        utc-Dali-Quaternion.cpp
        utc-Dali-Radian.cpp
        utc-Dali-Random.cpp
        utc-Dali-Rect.cpp
        utc-Dali-RenderTask.cpp
        utc-Dali-RenderTaskList.cpp
        utc-Dali-RenderableActor.cpp
        utc-Dali-ResourceImage.cpp
        utc-Dali-ShaderEffect.cpp
        utc-Dali-Scripting.cpp
        utc-Dali-SignalTemplatesFunctors.cpp
        utc-Dali-SignalTemplates.cpp
        utc-Dali-Spline.cpp
        utc-Dali-Stage.cpp
        utc-Dali-TapGesture.cpp
        utc-Dali-TapGestureDetector.cpp
        utc-Dali-TouchEventCombiner.cpp
        utc-Dali-TouchProcessing.cpp
        utc-Dali-TypeRegistry.cpp
        utc-Dali-Vector.cpp
        utc-Dali-Vector2.cpp
        utc-Dali-Vector3.cpp
        utc-Dali-Vector4.cpp
)

LIST(APPEND TC_SOURCES
        dali-test-suite-utils/mesh-builder.cpp
        dali-test-suite-utils/test-harness.cpp
        dali-test-suite-utils/dali-test-suite-utils.cpp
        dali-test-suite-utils/test-application.cpp
        dali-test-suite-utils/test-dynamics.cpp
        dali-test-suite-utils/test-gesture-manager.cpp
        dali-test-suite-utils/test-gl-abstraction.cpp
        dali-test-suite-utils/test-gl-sync-abstraction.cpp
        dali-test-suite-utils/test-native-image.cpp
        dali-test-suite-utils/test-platform-abstraction.cpp
        dali-test-suite-utils/test-render-controller.cpp
        dali-test-suite-utils/test-trace-call-stack.cpp
)

PKG_CHECK_MODULES(${CAPI_LIB} REQUIRED
     dali-core
)

SET(CMAKE_CXX_FLAGS  "${CMAKE_CXX_FLAGS} -O0 -ggdb --coverage -Wall -Werror=return-type")

FOREACH(directory ${${CAPI_LIB}_LIBRARY_DIRS})
    SET(CMAKE_CXX_LINK_FLAGS "${CMAKE_CXX_LINK_FLAGS} -L${directory}")
ENDFOREACH(directory ${CAPI_LIB_LIBRARY_DIRS})

INCLUDE_DIRECTORIES(
    ${${CAPI_LIB}_INCLUDE_DIRS}
    dali-test-suite-utils
)

ADD_EXECUTABLE(${EXEC_NAME} ${EXEC_NAME}.cpp ${TC_SOURCES})
TARGET_LINK_LIBRARIES(${EXEC_NAME}
    ${${CAPI_LIB}_LIBRARIES}
    -lpthread
)

INSTALL(PROGRAMS ${EXEC_NAME}
    DESTINATION ${BIN_DIR}/${EXEC_NAME}
)<|MERGE_RESOLUTION|>--- conflicted
+++ resolved
@@ -29,12 +29,7 @@
         utc-Dali-DynamicsWorld.cpp
         utc-Dali-DynamicsWorldConfig.cpp
         utc-Dali-EncodedBufferImage.cpp
-<<<<<<< HEAD
-=======
         utc-Dali-FixedSizeMemoryPool.cpp
-        utc-Dali-Font.cpp
-        utc-Dali-FontParameters.cpp
->>>>>>> ed0f58d3
         utc-Dali-FrameBufferImage.cpp
         utc-Dali-Gesture.cpp
         utc-Dali-GestureDetector.cpp
