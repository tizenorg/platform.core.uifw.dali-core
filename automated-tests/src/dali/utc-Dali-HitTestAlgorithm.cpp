--- conflicted
+++ resolved
@@ -388,12 +388,8 @@
   layer.Add( stencil );
 
   // Create a renderable actor and add that to the layer
-<<<<<<< HEAD
   Actor layerHitActor = ImageActor::New();
-=======
-  Actor layerHitActor = TextActor::New();
   layerHitActor.SetRelayoutEnabled( false );
->>>>>>> c72d83ab
   layerHitActor.SetSize( 100.0f, 100.0f );
   layerHitActor.SetAnchorPoint( AnchorPoint::TOP_LEFT );
   layerHitActor.SetParentOrigin( ParentOrigin::TOP_LEFT );
