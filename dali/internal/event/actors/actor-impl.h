#ifndef __DALI_INTERNAL_ACTOR_H__
#define __DALI_INTERNAL_ACTOR_H__

/*
 * Copyright (c) 2014 Samsung Electronics Co., Ltd.
 *
 * Licensed under the Apache License, Version 2.0 (the "License");
 * you may not use this file except in compliance with the License.
 * You may obtain a copy of the License at
 *
 * http://www.apache.org/licenses/LICENSE-2.0
 *
 * Unless required by applicable law or agreed to in writing, software
 * distributed under the License is distributed on an "AS IS" BASIS,
 * WITHOUT WARRANTIES OR CONDITIONS OF ANY KIND, either express or implied.
 * See the License for the specific language governing permissions and
 * limitations under the License.
 *
 */

// EXTERNAL INCLUDES
#include <string>

// INTERNAL INCLUDES
#include <dali/public-api/common/vector-wrapper.h>
#include <dali/public-api/object/ref-object.h>
#include <dali/public-api/actors/actor.h>
#include <dali/public-api/common/dali-common.h>
#include <dali/public-api/events/gesture.h>
#include <dali/public-api/math/viewport.h>
#include <dali/internal/event/common/object-impl.h>
#include <dali/public-api/size-negotiation/relayout-container.h>
#include <dali/internal/event/common/stage-def.h>
#include <dali/internal/event/actors/actor-declarations.h>
#include <dali/internal/event/actors/renderer-impl.h>
#include <dali/internal/event/actor-attachments/actor-attachment-declarations.h>
#include <dali/internal/update/nodes/node-declarations.h>

#ifdef DYNAMICS_SUPPORT
#include <dali/internal/event/dynamics/dynamics-declarations.h>
#endif

namespace Dali
{

struct KeyEvent;
struct TouchEvent;
struct HoverEvent;
struct MouseWheelEvent;

namespace Internal
{

class Actor;
class ActorGestureData;
class Animation;
class RenderTask;
class Renderer;
struct DynamicsData;

typedef IntrusivePtr< Actor > ActorPtr;
typedef Dali::ActorContainer ActorContainer; // Store handles to return via public-api
typedef ActorContainer::iterator ActorIter;
typedef ActorContainer::const_iterator ActorConstIter;

/**
 * Actor is the primary object which Dali applications interact with.
 * UI controls can be built by combining multiple actors.
 * Multi-Touch events are received through signals emitted by the actor tree.
 *
 * An Actor is a proxy for a Node in the scene graph.
 * When an Actor is added to the Stage, it creates a node and attaches it to the scene graph.
 * The scene-graph can be updated in a separate thread, so the attachment is done using an asynchronous message.
 * When a tree of Actors is detached from the Stage, a message is sent to destroy the associated nodes.
 */
class Actor : public Object
{
public:

  /**
   * @brief Struct to hold an actor and a dimension
   */
  struct ActorDimensionPair
  {
    /**
     * @brief Constructor
     *
     * @param[in] newActor The actor to assign
     * @param[in] newDimension The dimension to assign
     */
    ActorDimensionPair( Actor* newActor, Dimension::Type newDimension )
    : actor( newActor ),
      dimension( newDimension )
    {
    }

    /**
     * @brief Equality operator
     *
     * @param[in] lhs The left hand side argument
     * @param[in] rhs The right hand side argument
     */
    bool operator== ( const ActorDimensionPair& rhs )
    {
      return ( actor == rhs.actor ) && ( dimension == rhs.dimension );
    }

    Actor* actor;           ///< The actor to hold
    Dimension::Type dimension;    ///< The dimension to hold
  };

  typedef std::vector< ActorDimensionPair > ActorDimensionStack;

public:

  /**
   * Create a new actor.
   * @return A smart-pointer to the newly allocated Actor.
   */
  static ActorPtr New();

  /**
   * Retrieve the name of the actor.
   * @return The name.
   */
  const std::string& GetName() const;

  /**
   * Set the name of the actor.
   * @param[in] name The new name.
   */
  void SetName( const std::string& name );

  /**
   * @copydoc Dali::Actor::GetId
   */
  unsigned int GetId() const;

  // Attachments

  /**
   * Attach an object to an actor.
   * @pre The actor does not already have an attachment.
   * @param[in] attachment The object to attach.
   */
  void Attach( ActorAttachment& attachment );

  /**
   * Retreive the object attached to an actor.
   * @return The attachment.
   */
  ActorAttachmentPtr GetAttachment();

  // Containment

  /**
   * Query whether an actor is the root actor, which is owned by the Stage.
   * @return True if the actor is a root actor.
   */
  bool IsRoot() const
  {
    return mIsRoot;
  }

  /**
   * Query whether the actor is connected to the Stage.
   */
  bool OnStage() const;

  /**
   * Query whether the actor is a RenderableActor derived type.
   * @return True if the actor is renderable.
   */
  bool IsRenderable() const
  {
    // inlined as this is called a lot in hit testing
    return mIsRenderable;
  }

  /**
   * Query whether the actor is of class Dali::Layer
   * @return True if the actor is a layer.
   */
  bool IsLayer() const
  {
    // inlined as this is called a lot in hit testing
    return mIsLayer;
  }

  /**
   * Gets the layer in which the actor is present
   * @return The layer, which will be uninitialized if the actor is off-stage.
   */
  Dali::Layer GetLayer();

  /**
   * Adds a child Actor to this Actor.
   * @pre The child actor is not the same as the parent actor.
   * @pre The child actor does not already have a parent.
   * @param [in] child The child.
   * @post The child will be referenced by its parent.
   */
  void Add( Actor& child );

  /**
   * Inserts a child Actor to this Actor's child list
   * @pre The child actor is not the same as the parent actor.
   * @pre The child actor does not already have a parent.
   * @param [in] index in childlist to insert child at
   * @param [in] child The child.
   * @post The child will be referenced by its parent.
   */
  void Insert( unsigned int index, Actor& child );

  /**
   * Removes a child Actor from this Actor.
   * @param [in] child The child.
   * @post The child will be unreferenced.
   */
  void Remove( Actor& child );

  /**
   * @copydoc Dali::Actor::Unparent
   */
  void Unparent();

  /**
   * Retrieve the number of children held by the actor.
   * @return The number of children
   */
  unsigned int GetChildCount() const;

  /**
   * @copydoc Dali::Actor::GetChildAt
   */
  Dali::Actor GetChildAt( unsigned int index ) const;

  /**
   * Retrieve the Actor's children.
   * @return A copy of the container of children.
   */
  ActorContainer GetChildren();

  /**
   * Retrieve the Actor's children.
   * @return A const reference to the container of children.
   */
  const ActorContainer& GetChildren() const;

  /**
   * Retrieve a reference to Actor's children.
   * @note Not for public use.
   * @return A reference to the container of children.
   */
  ActorContainer& GetChildrenInternal()
  {
    return *mChildren;
  }

  /**
   * @copydoc Dali::Actor::FindChildByName
   */
  ActorPtr FindChildByName( const std::string& actorName );

  /**
   * @copydoc Dali::Actor::FindChildById
   */
  ActorPtr FindChildById( const unsigned int id );

  /**
   * Retrieve the parent of an Actor.
   * @return The parent actor, or NULL if the Actor does not have a parent.
   */
  Actor* GetParent() const
  {
    return mParent;
  }

  /**
   * Sets the size of an actor.
   * ActorAttachments attached to the actor, can be scaled to fit within this area.
   * This does not interfere with the actors scale factor.
   * @param [in] width  The new width.
   * @param [in] height The new height.
   */
  void SetSize( float width, float height );

  /**
   * Sets the size of an actor.
   * ActorAttachments attached to the actor, can be scaled to fit within this area.
   * This does not interfere with the actors scale factor.
   * @param [in] width The size of the actor along the x-axis.
   * @param [in] height The size of the actor along the y-axis.
   * @param [in] depth The size of the actor along the z-axis.
   */
  void SetSize( float width, float height, float depth );

  /**
   * Sets the size of an actor.
   * ActorAttachments attached to the actor, can be scaled to fit within this area.
   * This does not interfere with the actors scale factor.
   * @param [in] size The new size.
   */
  void SetSize( const Vector2& size );

  /**
   * Sets the update size for an actor.
   *
   * @param[in] size The size to set.
   */
  void SetSizeInternal( const Vector2& size );

  /**
   * Sets the size of an actor.
   * ActorAttachments attached to the actor, can be scaled to fit within this area.
   * This does not interfere with the actors scale factor.
   * @param [in] size The new size.
   */
  void SetSize( const Vector3& size );

  /**
   * Sets the update size for an actor.
   *
   * @param[in] size The size to set.
   */
  void SetSizeInternal( const Vector3& size );

  /**
   * Set the width component of the Actor's size.
   * @param [in] width The new width component.
   */
  void SetWidth( float width );

  /**
   * Set the height component of the Actor's size.
   * @param [in] height The new height component.
   */
  void SetHeight( float height );

  /**
   * Set the depth component of the Actor's size.
   * @param [in] depth The new depth component.
   */
  void SetDepth( float depth );

  /**
   * Retrieve the Actor's size from event side.
   * This size will be the size set or if animating then the target size.
   * @return The Actor's size.
   */
  const Vector3& GetTargetSize() const;

  /**
   * Retrieve the Actor's size from update side.
   * This size will be the size set or animating but will be a frame behind.
   * @return The Actor's size.
   */
  const Vector3& GetCurrentSize() const;

  /**
   * Return the natural size of the actor
   *
   * @return The actor's natural size
   */
  virtual Vector3 GetNaturalSize() const;

  /**
   * Set the origin of an actor, within its parent's area.
   * This is expressed in 2D unit coordinates, such that (0.0, 0.0, 0.5) is the top-left corner of the parent,
   * and (1.0, 1.0, 0.5) is the bottom-right corner.
   * The default parent-origin is top-left (0.0, 0.0, 0.5).
   * An actor position is the distance between this origin, and the actors anchor-point.
   * @param [in] origin The new parent-origin.
   */
  void SetParentOrigin( const Vector3& origin );

  /**
   * Set the x component of the parent-origin
   * @param [in] x The new x value.
   */
  void SetParentOriginX( float x );

  /**
   * Set the y component of the parent-origin
   * @param [in] y The new y value.
   */
  void SetParentOriginY( float y );

  /**
   * Set the z component of the parent-origin
   * @param [in] z The new z value.
   */
  void SetParentOriginZ( float z );

  /**
   * Retrieve the parent-origin of an actor.
   * @return The parent-origin.
   */
  const Vector3& GetCurrentParentOrigin() const;

  /**
   * Set the anchor-point of an actor. This is expressed in 2D unit coordinates, such that
   * (0.0, 0.0, 0.5) is the top-left corner of the actor, and (1.0, 1.0, 0.5) is the bottom-right corner.
   * The default anchor point is top-left (0.0, 0.0, 0.5).
   * An actor position is the distance between its parent-origin, and this anchor-point.
   * An actor's rotation is centered around its anchor-point.
   * @param [in] anchorPoint The new anchor-point.
   */
  void SetAnchorPoint( const Vector3& anchorPoint );

  /**
   * Set the x component of the anchor-point.
   * @param [in] x The new x value.
   */
  void SetAnchorPointX( float x );

  /**
   * Set the y component of the anchor-point.
   * @param [in] y The new y value.
   */
  void SetAnchorPointY( float y );

  /**
   * Set the z component of the anchor-point.
   * @param [in] z The new z value.
   */
  void SetAnchorPointZ( float z );

  /**
   * Retrieve the anchor-point of an actor.
   * @return The anchor-point.
   */
  const Vector3& GetCurrentAnchorPoint() const;

  /**
   * Sets the position of the Actor.
   * The coordinates are relative to the Actor's parent.
   * The Actor's z position will be set to 0.0f.
   * @param [in] x The new x position
   * @param [in] y The new y position
   */
  void SetPosition( float x, float y );

  /**
   * Sets the position of the Actor.
   * The coordinates are relative to the Actor's parent.
   * @param [in] x The new x position
   * @param [in] y The new y position
   * @param [in] z The new z position
   */
  void SetPosition( float x, float y, float z );

  /**
   * Sets the position of the Actor.
   * The coordinates are relative to the Actor's parent.
   * @param [in] position The new position.
   */
  void SetPosition( const Vector3& position );

  /**
   * Set the position of an actor along the X-axis.
   * @param [in] x The new x position
   */
  void SetX( float x );

  /**
   * Set the position of an actor along the Y-axis.
   * @param [in] y The new y position.
   */
  void SetY( float y );

  /**
   * Set the position of an actor along the Z-axis.
   * @param [in] z The new z position
   */
  void SetZ( float z );

  /**
   * Translate an actor relative to its existing position.
   * @param[in] distance The actor will move by this distance.
   */
  void TranslateBy( const Vector3& distance );

  /**
   * Retrieve the position of the Actor.
   * The coordinates are relative to the Actor's parent.
   * @return the Actor's position.
   */
  const Vector3& GetCurrentPosition() const;

  /**
   * Retrieve the target position of the Actor.
   * The coordinates are relative to the Actor's parent.
   * @return the Actor's position.
   */
  const Vector3& GetTargetPosition() const;

  /**
   * @copydoc Dali::Actor::GetCurrentWorldPosition()
   */
  const Vector3& GetCurrentWorldPosition() const;

  /**
   * @copydoc Dali::Actor::SetPositionInheritanceMode()
   */
  void SetPositionInheritanceMode( PositionInheritanceMode mode );

  /**
   * @copydoc Dali::Actor::GetPositionInheritanceMode()
   */
  PositionInheritanceMode GetPositionInheritanceMode() const;

  /**
   * Sets the orientation of the Actor.
   * @param [in] angleRadians The new orientation angle in radians.
   * @param [in] axis The new axis of orientation.
   */
  void SetOrientation( const Radian& angleRadians, const Vector3& axis );

  /**
   * Sets the orientation of the Actor.
   * @param [in] orientation The new orientation.
   */
  void SetOrientation( const Quaternion& orientation );

  /**
   * Rotate an actor around its existing rotation axis.
   * @param[in] angleRadians The angle to the rotation to combine with the existing rotation.
   * @param[in] axis The axis of the rotation to combine with the existing rotation.
   */
  void RotateBy( const Radian& angleRadians, const Vector3& axis );

  /**
   * Apply a relative rotation to an actor.
   * @param[in] relativeRotation The rotation to combine with the actors existing rotation.
   */
  void RotateBy( const Quaternion& relativeRotation );

  /**
   * Retreive the Actor's orientation.
   * @return the orientation.
   */
  const Quaternion& GetCurrentOrientation() const;

  /**
   * Set whether a child actor inherits it's parent's orientation. Default is to inherit.
   * Switching this off means that using SetOrientation() sets the actor's world orientation.
   * @param[in] inherit - true if the actor should inherit orientation, false otherwise.
   */
  void SetInheritOrientation( bool inherit );

  /**
   * Returns whether the actor inherit's it's parent's orientation.
   * @return true if the actor inherit's it's parent orientation, false if it uses world orientation.
   */
  bool IsOrientationInherited() const;

  /**
   * Sets the factor of the parents size used for the child actor.
   * Note: Only used if ResizePolicy is ResizePolicy::SIZE_RELATIVE_TO_PARENT or ResizePolicy::SIZE_FIXED_OFFSET_FROM_PARENT.
   * @param[in] factor The vector to multiply the parents size by to get the childs size.
   */
  void SetSizeModeFactor( const Vector3& factor );

  /**
   * Gets the factor of the parents size used for the child actor.
   * Note: Only used if ResizePolicy is ResizePolicy::SIZE_RELATIVE_TO_PARENT or ResizePolicy::SIZE_FIXED_OFFSET_FROM_PARENT.
   * @return The vector being used to multiply the parents size by to get the childs size.
   */
  const Vector3& GetSizeModeFactor() const;

  /**
   * @copydoc Dali::Actor::GetCurrentWorldOrientation()
   */
  const Quaternion& GetCurrentWorldOrientation() const;

  /**
   * Sets a scale factor applied to an actor.
   * @param [in] scale The scale factor applied on all axes.
   */
  void SetScale( float scale );

  /**
   * Sets a scale factor applied to an actor.
   * @param [in] scaleX The scale factor applied along the x-axis.
   * @param [in] scaleY The scale factor applied along the y-axis.
   * @param [in] scaleZ The scale factor applied along the z-axis.
   */
  void SetScale( float scaleX, float scaleY, float scaleZ );

  /**
   * Sets a scale factor applied to an actor.
   * @param [in] scale A vector representing the scale factor for each axis.
   */
  void SetScale( const Vector3& scale );

  /**
   * Set the x component of the scale factor.
   * @param [in] x The new x value.
   */
  void SetScaleX( float x );

  /**
   * Set the y component of the scale factor.
   * @param [in] y The new y value.
   */
  void SetScaleY( float y );

  /**
   * Set the z component of the scale factor.
   * @param [in] z The new z value.
   */
  void SetScaleZ( float z );

  /**
   * Apply a relative scale to an actor.
   * @param[in] relativeScale The scale to combine with the actors existing scale.
   */
  void ScaleBy( const Vector3& relativeScale );

  /**
   * Retrieve the scale factor applied to an actor.
   * @return A vector representing the scale factor for each axis.
   */
  const Vector3& GetCurrentScale() const;

  /**
   * @copydoc Dali::Actor::GetCurrentWorldScale()
   */
  const Vector3& GetCurrentWorldScale() const;

  /**
   * @copydoc Dali::Actor::SetInheritScale()
   */
  void SetInheritScale( bool inherit );

  /**
   * @copydoc Dali::Actor::IsScaleInherited()
   */
  bool IsScaleInherited() const;

  /**
   * @copydoc Dali::Actor::GetCurrentWorldMatrix()
   */
  Matrix GetCurrentWorldMatrix() const;

  // Visibility

  /**
   * Sets the visibility flag of an actor.
   * @param [in] visible The new visibility flag.
   */
  void SetVisible( bool visible );

  /**
   * Retrieve the visibility flag of an actor.
   * @return The visibility flag.
   */
  bool IsVisible() const;

  /**
   * Sets the opacity of an actor.
   * @param [in] opacity The new opacity.
   */
  void SetOpacity( float opacity );

  /**
   * Retrieve the actor's opacity.
   * @return The actor's opacity.
   */
  float GetCurrentOpacity() const;

  /**
   * Sets whether an actor should emit touch or hover signals; see SignalTouch() and SignalHover().
   * An actor is sensitive by default, which means that as soon as an application connects to the SignalTouch(),
   * the touch event signal will be emitted, and as soon as an application connects to the SignalHover(), the
   * hover event signal will be emitted.
   *
   * If the application wishes to temporarily disable the touch or hover event signal emission, then they can do so by calling:
   * @code
   * actor.SetSensitive(false);
   * @endcode
   *
   * Then, to re-enable the touch or hover event signal emission, the application should call:
   * @code
   * actor.SetSensitive(true);
   * @endcode
   *
   * @see SignalTouch() and SignalHover().
   * @note If an actor's sensitivity is set to false, then it's children will not emit a touch or hover event signal either.
   * @param[in]  sensitive  true to enable emission of the touch or hover event signals, false otherwise.
   */
  void SetSensitive( bool sensitive )
  {
    mSensitive = sensitive;
  }

  /**
   * Query whether an actor emits touch or hover event signals.
   * @see SetSensitive(bool)
   * @return true, if emission of touch or hover event signals is enabled, false otherwise.
   */
  bool IsSensitive() const
  {
    return mSensitive;
  }

  /**
   * @copydoc Dali::Actor::SetDrawMode
   */
  void SetDrawMode( DrawMode::Type drawMode );

  /**
   * @copydoc Dali::Actor::GetDrawMode
   */
  DrawMode::Type GetDrawMode() const;

  /**
   * @copydoc Dali::Actor::SetOverlay
   */
  void SetOverlay( bool enable );

  /**
   * @copydoc Dali::Actor::IsOverlay
   */
  bool IsOverlay() const;

  /**
   * Sets the actor's color.  The final color of actor depends on its color mode.
   * This final color is applied to the drawable elements of an actor.
   * @param [in] color The new color.
   */
  void SetColor( const Vector4& color );

  /**
   * Set the red component of the color.
   * @param [in] red The new red component.
   */
  void SetColorRed( float red );

  /**
   * Set the green component of the color.
   * @param [in] green The new green component.
   */
  void SetColorGreen( float green );

  /**
   * Set the blue component of the scale factor.
   * @param [in] blue The new blue value.
   */
  void SetColorBlue( float blue );

  /**
   * Retrieve the actor's color.
   * @return The color.
   */
  const Vector4& GetCurrentColor() const;

  /**
   * Sets the actor's color mode.
   * Color mode specifies whether Actor uses its own color or inherits its parent color
   * @param [in] colorMode to use.
   */
  void SetColorMode( ColorMode colorMode );

  /**
   * Returns the actor's color mode.
   * @return currently used colorMode.
   */
  ColorMode GetColorMode() const;

  /**
   * @copydoc Dali::Actor::GetCurrentWorldColor()
   */
  const Vector4& GetCurrentWorldColor() const;

public:

  // Size negotiation virtual functions

  /**
   * @brief Called after the size negotiation has been finished for this control.
   *
   * The control is expected to assign this given size to itself/its children.
   *
   * Should be overridden by derived classes if they need to layout
   * actors differently after certain operations like add or remove
   * actors, resize or after changing specific properties.
   *
   * Note! As this function is called from inside the size negotiation algorithm, you cannot
   * call RequestRelayout (the call would just be ignored)
   *
   * @param[in]      size       The allocated size.
   * @param[in,out]  container  The control should add actors to this container that it is not able
   *                            to allocate a size for.
   */
  virtual void OnRelayout( const Vector2& size, RelayoutContainer& container )
  {
  }

  /**
   * @brief Notification for deriving classes when the resize policy is set
   *
   * @param[in] policy The policy being set
   * @param[in] dimension The dimension the policy is being set for
   */
  virtual void OnSetResizePolicy( ResizePolicy::Type policy, Dimension::Type dimension ) {}

  /**
   * @brief Virtual method to notify deriving classes that relayout dependencies have been
   * met and the size for this object is about to be calculated for the given dimension
   *
   * @param dimension The dimension that is about to be calculated
   */
  virtual void OnCalculateRelayoutSize( Dimension::Type dimension );

  /**
   * @brief Virtual method to notify deriving classes that the size for a dimension
   * has just been negotiated
   *
   * @param[in] size The new size for the given dimension
   * @param[in] dimension The dimension that was just negotiated
   */
  virtual void OnLayoutNegotiated( float size, Dimension::Type dimension );

  /**
   * @brief Determine if this actor is dependent on it's children for relayout
   *
   * @param dimension The dimension(s) to check for
   * @return Return if the actor is dependent on it's children
   */
  virtual bool RelayoutDependentOnChildren( Dimension::Type dimension = Dimension::ALL_DIMENSIONS );

  /**
   * @brief Determine if this actor is dependent on it's children for relayout.
   *
   * Called from deriving classes
   *
   * @param dimension The dimension(s) to check for
   * @return Return if the actor is dependent on it's children
   */
  virtual bool RelayoutDependentOnChildrenBase( Dimension::Type dimension = Dimension::ALL_DIMENSIONS );

  /**
   * @brief Calculate the size for a child
   *
   * @param[in] child The child actor to calculate the size for
   * @param[in] dimension The dimension to calculate the size for. E.g. width or height.
   * @return Return the calculated size for the given dimension
   */
  virtual float CalculateChildSize( const Dali::Actor& child, Dimension::Type dimension );

  /**
   * @brief This method is called during size negotiation when a height is required for a given width.
   *
   * Derived classes should override this if they wish to customize the height returned.
   *
   * @param width to use.
   * @return the height based on the width.
   */
  virtual float GetHeightForWidth( float width );

  /**
   * @brief This method is called during size negotiation when a width is required for a given height.
   *
   * Derived classes should override this if they wish to customize the width returned.
   *
   * @param height to use.
   * @return the width based on the width.
   */
  virtual float GetWidthForHeight( float height );

public:

  // Size negotiation

  /**
   * @brief Called by the RelayoutController to negotiate the size of an actor.
   *
   * The size allocated by the the algorithm is passed in which the
   * actor must adhere to.  A container is passed in as well which
   * the actor should populate with actors it has not / or does not
   * need to handle in its size negotiation.
   *
   * @param[in]      size       The allocated size.
   * @param[in,out]  container  The container that holds actors that are fed back into the
   *                            RelayoutController algorithm.
   */
  void NegotiateSize( const Vector2& size, RelayoutContainer& container );

  /**
   * @copydoc Dali::Actor::SetResizePolicy()
   */
  void SetResizePolicy( ResizePolicy::Type policy, Dimension::Type dimension = Dimension::ALL_DIMENSIONS );

  /**
   * @copydoc Dali::Actor::GetResizePolicy()
   */
  ResizePolicy::Type GetResizePolicy( Dimension::Type dimension ) const;

  /**
   * @copydoc Dali::Actor::SetSizeScalePolicy()
   */
  void SetSizeScalePolicy( SizeScalePolicy::Type policy );

  /**
   * @copydoc Dali::Actor::GetSizeScalePolicy()
   */
  SizeScalePolicy::Type GetSizeScalePolicy() const;

  /**
   * @copydoc Dali::Actor::SetDimensionDependency()
   */
  void SetDimensionDependency( Dimension::Type dimension, Dimension::Type dependency );

  /**
   * @copydoc Dali::Actor::GetDimensionDependency()
   */
  Dimension::Type GetDimensionDependency( Dimension::Type dimension ) const;

  /**
   * @copydoc Dali::Actor::SetRelayoutEnabled()
   */
  void SetRelayoutEnabled( bool relayoutEnabled );

  /**
   * @copydoc Dali::Actor::IsRelayoutEnabled()
   */
  bool IsRelayoutEnabled() const;

  /**
   * @brief Mark an actor as having it's layout dirty
   *
   * @param dirty Whether to mark actor as dirty or not
   * @param dimension The dimension(s) to mark as dirty
   */
  void SetLayoutDirty( bool dirty, Dimension::Type dimension = Dimension::ALL_DIMENSIONS );

  /**
   * @brief Return if any of an actor's dimensions are marked as dirty
   *
   * @param dimension The dimension(s) to check
   * @return Return if any of the requested dimensions are dirty
   */
  bool IsLayoutDirty( Dimension::Type dimension = Dimension::ALL_DIMENSIONS ) const;

  /**
   * @brief Returns if relayout is enabled and the actor is not dirty
   *
   * @return Return if it is possible to relayout the actor
   */
  bool RelayoutPossible( Dimension::Type dimension = Dimension::ALL_DIMENSIONS ) const;

  /**
   * @brief Returns if relayout is enabled and the actor is dirty
   *
   * @return Return if it is required to relayout the actor
   */
  bool RelayoutRequired( Dimension::Type dimension = Dimension::ALL_DIMENSIONS ) const;

  /**
   * @brief Request a relayout, which means performing a size negotiation on this actor, its parent and children (and potentially whole scene)
   *
   * This method is automatically called from OnStageConnection(), OnChildAdd(),
   * OnChildRemove(), SetSizePolicy(), SetMinimumSize() and SetMaximumSize().
   *
   * This method can also be called from a derived class every time it needs a different size.
   * At the end of event processing, the relayout process starts and
   * all controls which requested Relayout will have their sizes (re)negotiated.
   *
   * @note RelayoutRequest() can be called multiple times; the size negotiation is still
   * only performed once, i.e. there is no need to keep track of this in the calling side.
   */
  void RelayoutRequest( Dimension::Type dimension = Dimension::ALL_DIMENSIONS );

  /**
   * @brief Request to relayout of all actors in the sub-tree below the given actor.
   *
   * This flags the actor and all actors below it for relayout. The actual
   * relayout is performed at the end of the frame. This means that multiple calls to relayout
   * will not cause multiple relayouts to occur.
   */
  void RelayoutRequestTree();

  /*
   * @copydoc Dali::Actor::PropagateRelayoutFlags
   */
  void PropagateRelayoutFlags();

  /**
   * @brief Determine if this actor is dependent on it's parent for relayout
   *
   * @param dimension The dimension(s) to check for
   * @return Return if the actor is dependent on it's parent
   */
  bool RelayoutDependentOnParent( Dimension::Type dimension = Dimension::ALL_DIMENSIONS );

  /**
   * @brief Determine if this actor has another dimension depedent on the specified one
   *
   * @param dimension The dimension to check for
   * @param dependentDimension The dimension to check for dependency with
   * @return Return if the actor is dependent on this dimension
   */
  bool RelayoutDependentOnDimension( Dimension::Type dimension, Dimension::Type dependentDimension );

  /**
   * Negotiate sizes for a control in all dimensions
   *
   * @param[in] allocatedSize The size constraint that the control must respect
   */
  void NegotiateDimensions( const Vector2& allocatedSize );

  /**
   * Negotiate size for a specific dimension
   *
   * The algorithm adopts a recursive dependency checking approach. Meaning, that wherever dependencies
   * are found, e.g. an actor dependent on its parent, the dependency will be calculated first with NegotiatedDimension and
   * LayoutDimensionNegotiated flags being filled in on the actor.
   *
   * @post All actors that exist in the dependency chain connected to the given actor will have had their NegotiatedDimensions
   * calculated and set as well as the LayoutDimensionNegotiated flags.
   *
   * @param[in] dimension The dimension to negotiate on
   * @param[in] allocatedSize The size constraint that the actor must respect
   */
  void NegotiateDimension( Dimension::Type dimension, const Vector2& allocatedSize, ActorDimensionStack& recursionStack );

  /**
   * @brief Calculate the size of a dimension
   *
   * @param[in] dimension The dimension to calculate the size for
   * @param[in] maximumSize The upper bounds on the size
   * @return Return the calculated size for the dimension
   */
  float CalculateSize( Dimension::Type dimension, const Vector2& maximumSize );

  /**
   * @brief Constain a dimension given the relayout constraints on this actor
   *
   * @param[in] size The size to constrain
   * @param[in] dimension The dimension the size exists in
   * @return Return the constrained size
   */
  float ConstrainDimension( float size, Dimension::Type dimension );

  /**
   * Negotiate a dimension based on the size of the parent
   *
   * @param[in] dimension The dimension to negotiate on
   * @return Return the negotiated size
   */
  float NegotiateFromParent( Dimension::Type dimension );

  /**
   * Negotiate a dimension based on the size of the parent. Fitting inside.
   *
   * @param[in] dimension The dimension to negotiate on
   * @return Return the negotiated size
   */
  float NegotiateFromParentFit( Dimension::Type dimension );

  /**
   * Negotiate a dimension based on the size of the parent. Flooding the whole space.
   *
   * @param[in] dimension The dimension to negotiate on
   * @return Return the negotiated size
   */
  float NegotiateFromParentFlood( Dimension::Type dimension );

  /**
   * @brief Negotiate a dimension based on the size of the children
   *
   * @param[in] dimension The dimension to negotiate on
   * @return Return the negotiated size
   */
  float NegotiateFromChildren( Dimension::Type dimension );

  /**
   * Set the negotiated dimension value for the given dimension(s)
   *
   * @param negotiatedDimension The value to set
   * @param dimension The dimension(s) to set the value for
   */
  void SetNegotiatedDimension( float negotiatedDimension, Dimension::Type dimension = Dimension::ALL_DIMENSIONS );

  /**
   * Return the value of negotiated dimension for the given dimension
   *
   * @param dimension The dimension to retrieve
   * @return Return the value of the negotiated dimension
   */
  float GetNegotiatedDimension( Dimension::Type dimension ) const;

  /**
   * @brief Set the padding for a dimension
   *
   * @param[in] padding Padding for the dimension. X = start (e.g. left, bottom), y = end (e.g. right, top)
   * @param[in] dimension The dimension to set
   */
  void SetPadding( const Vector2& padding, Dimension::Type dimension );

  /**
   * Return the value of padding for the given dimension
   *
   * @param dimension The dimension to retrieve
   * @return Return the value of padding for the dimension
   */
  Vector2 GetPadding( Dimension::Type dimension ) const;

  /**
   * Return the actor size for a given dimension
   *
   * @param[in] dimension The dimension to retrieve the size for
   * @return Return the size for the given dimension
   */
  float GetSize( Dimension::Type dimension ) const;

  /**
   * Return the natural size of the actor for a given dimension
   *
   * @param[in] dimension The dimension to retrieve the size for
   * @return Return the natural size for the given dimension
   */
  float GetNaturalSize( Dimension::Type dimension ) const;

  /**
   * @brief Return the amount of size allocated for relayout
   *
   * May include padding
   *
   * @param[in] dimension The dimension to retrieve
   * @return Return the size
   */
  float GetRelayoutSize( Dimension::Type dimension ) const;

  /**
   * @brief If the size has been negotiated return that else return normal size
   *
   * @param[in] dimension The dimension to retrieve
   * @return Return the size
   */
  float GetLatestSize( Dimension::Type dimension ) const;

  /**
   * Apply the negotiated size to the actor
   *
   * @param[in] container The container to fill with actors that require further relayout
   */
  void SetNegotiatedSize( RelayoutContainer& container );

  /**
   * @brief Flag the actor as having it's layout dimension negotiated.
   *
   * @param[in] negotiated The status of the flag to set.
   * @param[in] dimension The dimension to set the flag for
   */
  void SetLayoutNegotiated( bool negotiated, Dimension::Type dimension = Dimension::ALL_DIMENSIONS );

  /**
   * @brief Test whether the layout dimension for this actor has been negotiated or not.
   *
   * @param[in] dimension The dimension to determine the value of the flag for
   * @return Return if the layout dimension is negotiated or not.
   */
  bool IsLayoutNegotiated( Dimension::Type dimension = Dimension::ALL_DIMENSIONS ) const;

  /**
   * @brief Calculate the size for a child
   *
   * @param[in] child The child actor to calculate the size for
   * @param[in] dimension The dimension to calculate the size for. E.g. width or height.
   * @return Return the calculated size for the given dimension
   */
  float CalculateChildSizeBase( const Dali::Actor& child, Dimension::Type dimension );

  /**
   * @brief Set the preferred size for size negotiation
   *
   * @param[in] size The preferred size to set
   */
  void SetPreferredSize( const Vector2& size );

  /**
   * @brief Return the preferred size used for size negotiation
   *
   * @return Return the preferred size
   */
  Vector2 GetPreferredSize() const;

  /**
   * @copydoc Dali::Actor::SetMinimumSize
   */
  void SetMinimumSize( float size, Dimension::Type dimension = Dimension::ALL_DIMENSIONS );

  /**
   * @copydoc Dali::Actor::GetMinimumSize
   */
  float GetMinimumSize( Dimension::Type dimension ) const;

  /**
   * @copydoc Dali::Actor::SetMaximumSize
   */
  void SetMaximumSize( float size, Dimension::Type dimension = Dimension::ALL_DIMENSIONS );

  /**
   * @copydoc Dali::Actor::GetMaximumSize
   */
<<<<<<< HEAD
  float GetMaximumSize( Dimension dimension ) const;
  /**
   * @copydoc Dali::Actor::AddRenderer()
   */
  unsigned int AddRenderer( Renderer& renderer );

  /**
   * @copydoc Dali::Actor::GetRendererCount()
   */
  unsigned int GetRendererCount() const;

  /**
   * @copydoc Dali::Actor::GetRendererAt()
   */
  Renderer& GetRendererAt( unsigned int index );

  /**
   * @copydoc Dali::Actor::RemoveRenderer()
   */
  void RemoveRenderer( Renderer& renderer );

  /**
   * @copydoc Dali::Actor::RemoveRenderer()
   */
  void RemoveRenderer( unsigned int index );
=======
  float GetMaximumSize( Dimension::Type dimension ) const;
>>>>>>> 56d2c35b

#ifdef DYNAMICS_SUPPORT

  // Dynamics

  /// @copydoc Dali::Actor::DisableDynamics
  void DisableDynamics();

  /// @copydoc Dali::Actor::EnableDynamics(Dali::DynamicsBodyConfig)
  DynamicsBodyPtr EnableDynamics(DynamicsBodyConfigPtr bodyConfig);

  /// @copydoc Dali::Actor::GetDynamicsBody
  DynamicsBodyPtr GetDynamicsBody() const;

  /// @copydoc Dali::Actor::AddDynamicsJoint(Dali::Actor,const Vector3&)
  DynamicsJointPtr AddDynamicsJoint( ActorPtr attachedActor, const Vector3& offset );

  /// @copydoc Dali::Actor::AddDynamicsJoint(Dali::Actor,const Vector3&,const Vector3&)
  DynamicsJointPtr AddDynamicsJoint( ActorPtr attachedActor, const Vector3& offsetA, const Vector3& offsetB );

  /// @copydoc Dali::Actor::GetNumberOfJoints
  const int GetNumberOfJoints() const;

  /// @copydoc Dali::Actor::GetDynamicsJointByIndex
  DynamicsJointPtr GetDynamicsJointByIndex( const int index ) const;

  /// @copydoc Dali::Actor::GetDynamicsJoint
  DynamicsJointPtr GetDynamicsJoint( ActorPtr attachedActor ) const;

  /// @copydoc Dali::Actor::RemoveDynamicsJoint
  void RemoveDynamicsJoint( DynamicsJointPtr joint );

  /**
   * Hold a reference to a DynamicsJoint
   * @param[in] joint The joint
   */
  void ReferenceJoint( DynamicsJointPtr joint );

  /**
   * Release a reference to a DynamicsJoint
   * @param[in] joint The joint
   */
  void ReleaseJoint( DynamicsJointPtr joint );

  /**
   * Set this actor to be the root actor in the dynamics simulation
   * All children of the actor are added/removed from the simulation.
   * @param[in] flag  When true sets this actor to be the simulation world root actor and
   *                  if OnStage() all dynamics enabled child actors are added to the simulation,
   *                  when false stops this actor being the simulation root and if OnStage() all
   *                  dynamics enabled child actors are removed from the simulation.
   */
  void SetDynamicsRoot(bool flag);

private:
  /**
   * Check if this actor is the root actor in the dynamics simulation
   * @return true if this is the dynamics root actor.
   */
  bool IsDynamicsRoot() const;

  /**
   * Add actor to the dynamics simulation
   * Invoked when the actor is staged, or it's parent becomes the simulation root
   */
  void ConnectDynamics();

  /**
   * Remove actor from the dynamics simulation
   * Invoked when the actor is unstaged, or it's parent stops being the the simulation root
   */
  void DisconnectDynamics();

  /**
   * An actor in a DynamicsJoint relationship has been staged
   * @param[in] actor The actor passed into AddDynamicsJoint()
   */
  void AttachedActorOnStage( Dali::Actor actor );

  /**
   * An actor in a DynamicsJoint relationship has been unstaged
   * @param[in] actor The actor passed into AddDynamicsJoint()
   */
  void AttachedActorOffStage( Dali::Actor actor );

#endif // DYNAMICS_SUPPORT

public:
  /**
   * Converts screen coordinates into the actor's coordinate system.
   * @note The actor coordinates are relative to the top-left (0.0, 0.0, 0.5)
   * @param[out] localX On return, the X-coordinate relative to the actor.
   * @param[out] localY On return, the Y-coordinate relative to the actor.
   * @param[in] screenX The screen X-coordinate.
   * @param[in] screenY The screen Y-coordinate.
   * @return True if the conversion succeeded.
   */
  bool ScreenToLocal( float& localX, float& localY, float screenX, float screenY ) const;

  /**
   * Converts screen coordinates into the actor's coordinate system.
   * @note The actor coordinates are relative to the top-left (0.0, 0.0, 0.5)
   * @param[in] renderTask The render-task used to display the actor.
   * @param[out] localX On return, the X-coordinate relative to the actor.
   * @param[out] localY On return, the Y-coordinate relative to the actor.
   * @param[in] screenX The screen X-coordinate.
   * @param[in] screenY The screen Y-coordinate.
   * @return True if the conversion succeeded.
   */
  bool ScreenToLocal( RenderTask& renderTask, float& localX, float& localY, float screenX, float screenY ) const;

  /**
   * Converts from the actor's coordinate system to screen coordinates.
   * @note The actor coordinates are relative to the top-left (0.0, 0.0, 0.5)
   * @param[in] viewMatrix The view-matrix
   * @param[in] projectionMatrix The projection-matrix
   * @param[in] viewport The view-port
   * @param[out] localX On return, the X-coordinate relative to the actor.
   * @param[out] localY On return, the Y-coordinate relative to the actor.
   * @param[in] screenX The screen X-coordinate.
   * @param[in] screenY The screen Y-coordinate.
   * @return True if the conversion succeeded.
   */
  bool ScreenToLocal( const Matrix& viewMatrix,
                      const Matrix& projectionMatrix,
                      const Viewport& viewport,
                      float& localX,
                      float& localY,
                      float screenX,
                      float screenY ) const;

  /**
   * Performs a ray-sphere test with the given pick-ray and the actor's bounding sphere.
   * @note The actor coordinates are relative to the top-left (0.0, 0.0, 0.5)
   * @param[in] rayOrigin The ray origin in the world's reference system.
   * @param[in] rayDir The ray director vector in the world's reference system.
   * @return True if the ray intersects the actor's bounding sphere.
   */
  bool RaySphereTest( const Vector4& rayOrigin, const Vector4& rayDir ) const;

  /**
   * Performs a ray-actor test with the given pick-ray and the actor's geometry.
   * @note The actor coordinates are relative to the top-left (0.0, 0.0, 0.5)
   * @param[in] rayOrigin The ray origin in the world's reference system.
   * @param[in] rayDir The ray director vector in the world's reference system.
   * @param[out] hitPointLocal The hit point in the Actor's local reference system.
   * @param[out] distance The distance from the hit point to the camera.
   * @return True if the ray intersects the actor's geometry.
   */
  bool RayActorTest( const Vector4& rayOrigin,
                     const Vector4& rayDir,
                     Vector4& hitPointLocal,
                     float& distance ) const;

  /**
   * Sets whether the actor should receive a notification when touch or hover motion events leave
   * the boundary of the actor.
   *
   * @note By default, this is set to false as most actors do not require this.
   * @note Need to connect to the SignalTouch or SignalHover to actually receive this event.
   *
   * @param[in]  required  Should be set to true if a Leave event is required
   */
  void SetLeaveRequired( bool required );

  /**
   * This returns whether the actor requires touch or hover events whenever touch or hover motion events leave
   * the boundary of the actor.
   * @return true if a Leave event is required, false otherwise.
   */
  bool GetLeaveRequired() const;

  /**
   * @copydoc Dali::Actor::SetKeyboardFocusable()
   */
  void SetKeyboardFocusable( bool focusable );

  /**
   * @copydoc Dali::Actor::IsKeyboardFocusable()
   */
  bool IsKeyboardFocusable() const;

  /**
   * Query whether the application or derived actor type requires touch events.
   * @return True if touch events are required.
   */
  bool GetTouchRequired() const;

  /**
   * Query whether the application or derived actor type requires hover events.
   * @return True if hover events are required.
   */
  bool GetHoverRequired() const;

  /**
   * Query whether the application or derived actor type requires mouse wheel events.
   * @return True if mouse wheel events are required.
   */
  bool GetMouseWheelEventRequired() const;

  /**
   * Query whether the actor is actually hittable.  This method checks whether the actor is
   * sensitive, has the visibility flag set to true and is not fully transparent.
   * @return true, if it can be hit, false otherwise.
   */
  bool IsHittable() const;

  // Gestures

  /**
   * Retrieve the gesture data associated with this actor. The first call to this method will
   * allocate space for the ActorGestureData so this should only be called if an actor really does
   * require gestures.
   * @return Reference to the ActorGestureData for this actor.
   * @note Once the gesture-data is created for an actor it is likely that gestures are required
   * throughout the actor's lifetime so it will only be deleted when the actor is destroyed.
   */
  ActorGestureData& GetGestureData();

  /**
   * Queries whether the actor requires the gesture type.
   * @param[in] type The gesture type.
   */
  bool IsGestureRequred( Gesture::Type type ) const;

  // Signals

  /**
   * Used by the EventProcessor to emit touch event signals.
   * @param[in] event The touch event.
   * @return True if the event was consumed.
   */
  bool EmitTouchEventSignal( const TouchEvent& event );

  /**
   * Used by the EventProcessor to emit hover event signals.
   * @param[in] event The hover event.
   * @return True if the event was consumed.
   */
  bool EmitHoverEventSignal( const HoverEvent& event );

  /**
   * Used by the EventProcessor to emit mouse wheel event signals.
   * @param[in] event The mouse wheel event.
   * @return True if the event was consumed.
   */
  bool EmitMouseWheelEventSignal( const MouseWheelEvent& event );

  /**
   * @copydoc Dali::Actor::TouchedSignal()
   */
  Dali::Actor::TouchSignalType& TouchedSignal();

  /**
   * @copydoc Dali::Actor::HoveredSignal()
   */
  Dali::Actor::HoverSignalType& HoveredSignal();

  /**
   * @copydoc Dali::Actor::MouseWheelEventSignal()
   */
  Dali::Actor::MouseWheelEventSignalType& MouseWheelEventSignal();

  /**
   * @copydoc Dali::Actor::OnStageSignal()
   */
  Dali::Actor::OnStageSignalType& OnStageSignal();

  /**
   * @copydoc Dali::Actor::OffStageSignal()
   */
  Dali::Actor::OffStageSignalType& OffStageSignal();

  /**
   * @copydoc Dali::Actor::OnRelayoutSignal()
   */
  Dali::Actor::OnRelayoutSignalType& OnRelayoutSignal();

  /**
   * Connects a callback function with the object's signals.
   * @param[in] object The object providing the signal.
   * @param[in] tracker Used to disconnect the signal.
   * @param[in] signalName The signal to connect to.
   * @param[in] functor A newly allocated FunctorDelegate.
   * @return True if the signal was connected.
   * @post If a signal was connected, ownership of functor was passed to CallbackBase. Otherwise the caller is responsible for deleting the unused functor.
   */
  static bool DoConnectSignal( BaseObject* object,
                               ConnectionTrackerInterface* tracker,
                               const std::string& signalName,
                               FunctorDelegate* functor );

  /**
   * Performs actions as requested using the action name.
   * @param[in] object The object on which to perform the action.
   * @param[in] actionName The action to perform.
   * @param[in] attributes The attributes with which to perfrom this action.
   * @return true if the action was done.
   */
  static bool DoAction( BaseObject* object,
                        const std::string& actionName,
                        const std::vector< Property::Value >& attributes );

public:
  // For Animation

  /**
   * This should only be called by Animation, when the actor is resized using Animation::Resize().
   *
   * @param[in] animation The animation that resized the actor
   * @param[in] targetSize The new target size of the actor
   */
  void NotifySizeAnimation( Animation& animation, const Vector3& targetSize );

  /**
   * For use in derived classes.
   * This should only be called by Animation, when the actor is resized using Animation::Resize().
   */
  virtual void OnSizeAnimation( Animation& animation, const Vector3& targetSize )
  {
  }

protected:

  enum DerivedType
  {
    BASIC, RENDERABLE, LAYER, ROOT_LAYER
  };

  /**
   * Protected Constructor.  See Actor::New().
   * The second-phase construction Initialize() member should be called immediately after this.
   * @param[in] derivedType The derived type of actor (if any).
   */
  Actor( DerivedType derivedType );

  /**
   * Second-phase constructor. Must be called immediately after creating a new Actor;
   */
  void Initialize( void );

  /**
   * A reference counted object may only be deleted by calling Unreference()
   */
  virtual ~Actor();

  /**
   * Called on a child during Add() when the parent actor is connected to the Stage.
   * @param[in] stage The stage.
   * @param[in] index If set, it is only used for positioning the actor within the parent's child list.
   */
  void ConnectToStage( int index = -1 );

  /**
   * Helper for ConnectToStage, to recursively connect a tree of actors.
   * This is atomic i.e. not interrupted by user callbacks.
   * @param[in] index If set, it is only used for positioning the actor within the parent's child list.
   * @param[out] connectionList On return, the list of connected actors which require notification.
   */
  void RecursiveConnectToStage( ActorContainer& connectionList, int index = -1 );

  /**
   * Connect the Node associated with this Actor to the scene-graph.
   * @param[in] index If set, it is only used for positioning the actor within the parent's child list.
   */
  void ConnectToSceneGraph( int index = -1 );

  /**
   * Helper for ConnectToStage, to notify a connected actor through the public API.
   */
  void NotifyStageConnection();

  /**
   * Called on a child during Remove() when the actor was previously on the Stage.
   */
  void DisconnectFromStage();

  /**
   * Helper for DisconnectFromStage, to recursively disconnect a tree of actors.
   * This is atomic i.e. not interrupted by user callbacks.
   * @param[out] disconnectionList On return, the list of disconnected actors which require notification.
   */
  void RecursiveDisconnectFromStage( ActorContainer& disconnectionList );

  /**
   * Disconnect the Node associated with this Actor from the scene-graph.
   */
  void DisconnectFromSceneGraph();

  /**
   * Helper for DisconnectFromStage, to notify a disconnected actor through the public API.
   */
  void NotifyStageDisconnection();

  /**
   * When the Actor is OnStage, checks whether the corresponding Node is connected to the scene graph.
   * @return True if the Actor is OnStage & has a Node connected to the scene graph.
   */
  bool IsNodeConnected() const;

  /**
   * Calculate the size of the z dimension for a 2D size
   *
   * @param[in] size The 2D size (X, Y) to calculate Z from
   *
   * @return Return the Z dimension for this size
   */
  float CalculateSizeZ( const Vector2& size ) const;

public:
  // Default property extensions from Object

  /**
   * @copydoc Dali::Internal::Object::GetDefaultPropertyCount()
   */
  virtual unsigned int GetDefaultPropertyCount() const;

  /**
   * @copydoc Dali::Internal::Object::GetDefaultPropertyIndices()
   */
  virtual void GetDefaultPropertyIndices( Property::IndexContainer& indices ) const;

  /**
   * @copydoc Dali::Internal::Object::GetDefaultPropertyName()
   */
  virtual const char* GetDefaultPropertyName( Property::Index index ) const;

  /**
   * @copydoc Dali::Internal::Object::GetDefaultPropertyIndex()
   */
  virtual Property::Index GetDefaultPropertyIndex( const std::string& name ) const;

  /**
   * @copydoc Dali::Internal::Object::IsDefaultPropertyWritable()
   */
  virtual bool IsDefaultPropertyWritable( Property::Index index ) const;

  /**
   * @copydoc Dali::Internal::Object::IsDefaultPropertyAnimatable()
   */
  virtual bool IsDefaultPropertyAnimatable( Property::Index index ) const;

  /**
   * @copydoc Dali::Internal::Object::IsDefaultPropertyAConstraintInput()
   */
  virtual bool IsDefaultPropertyAConstraintInput( Property::Index index ) const;

  /**
   * @copydoc Dali::Internal::Object::GetDefaultPropertyType()
   */
  virtual Property::Type GetDefaultPropertyType( Property::Index index ) const;

  /**
   * @copydoc Dali::Internal::Object::SetDefaultProperty()
   */
  virtual void SetDefaultProperty( Property::Index index, const Property::Value& propertyValue );

  /**
   * @copydoc Dali::Internal::Object::SetSceneGraphProperty()
   */
  virtual void SetSceneGraphProperty( Property::Index index, const PropertyMetadata& entry, const Property::Value& value );

  /**
   * @copydoc Dali::Internal::Object::GetDefaultProperty()
   */
  virtual Property::Value GetDefaultProperty( Property::Index index ) const;

  /**
   * @copydoc Dali::Internal::Object::GetPropertyOwner()
   */
  virtual const SceneGraph::PropertyOwner* GetPropertyOwner() const;

  /**
   * @copydoc Dali::Internal::Object::GetSceneObject()
   */
  virtual const SceneGraph::PropertyOwner* GetSceneObject() const;

  /**
   * @copydoc Dali::Internal::Object::GetSceneObjectAnimatableProperty()
   */
  virtual const SceneGraph::PropertyBase* GetSceneObjectAnimatableProperty( Property::Index index ) const;

  /**
   * @copydoc Dali::Internal::Object::GetSceneObjectInputProperty()
   */
  virtual const PropertyInputImpl* GetSceneObjectInputProperty( Property::Index index ) const;

  /**
   * @copydoc Dali::Internal::Object::GetPropertyComponentIndex()
   */
  virtual int GetPropertyComponentIndex( Property::Index index ) const;

private:

  // Undefined
  Actor();

  // Undefined
  Actor( const Actor& );

  // Undefined
  Actor& operator=( const Actor& rhs );

  /**
   * Set the actors parent.
   * @param[in] parent The new parent.
   * @param[in] index If set, it is only used for positioning the actor within the parent's child list.
   */
  void SetParent( Actor* parent, int index = -1 );

  /**
   * Helper to create a Node for this Actor.
   * To be overriden in derived classes.
   * @return A newly allocated node.
   */
  virtual SceneGraph::Node* CreateNode() const;

  /**
   * For use in derived classes, called after Initialize()
   */
  virtual void OnInitialize()
  {
  }

  /**
   * For use in internal derived classes.
   * This is called during ConnectToStage(), after the actor has finished adding its node to the scene-graph.
   * The derived class must not modify the actor hierachy (Add/Remove children) during this callback.
   */
  virtual void OnStageConnectionInternal()
  {
  }

  /**
   * For use in internal derived classes.
   * This is called during DisconnectFromStage(), before the actor removes its node from the scene-graph.
   * The derived class must not modify the actor hierachy (Add/Remove children) during this callback.
   */
  virtual void OnStageDisconnectionInternal()
  {
  }

  /**
   * For use in external (CustomActor) derived classes.
   * This is called after the atomic ConnectToStage() traversal has been completed.
   */
  virtual void OnStageConnectionExternal()
  {
  }

  /**
   * For use in external (CustomActor) derived classes.
   * This is called after the atomic DisconnectFromStage() traversal has been completed.
   */
  virtual void OnStageDisconnectionExternal()
  {
  }

  /**
   * For use in derived classes; this is called after Add() has added a child.
   * @param[in] child The child that was added.
   */
  virtual void OnChildAdd( Actor& child )
  {
  }

  /**
   * For use in derived classes; this is called after Remove() has removed a child.
   * @param[in] child The child that was removed.
   */
  virtual void OnChildRemove( Actor& child )
  {
  }

  /**
   * For use in derived classes.
   * This is called after SizeSet() has been called.
   */
  virtual void OnSizeSet( const Vector3& targetSize )
  {
  }

  /**
   * For use in derived classes.
   * This is only called if mDerivedRequiresTouch is true, and the touch-signal was not consumed.
   * @param[in] event The touch event.
   * @return True if the event should be consumed.
   */
  virtual bool OnTouchEvent( const TouchEvent& event )
  {
    return false;
  }

  /**
   * For use in derived classes.
   * This is only called if mDerivedRequiresHover is true, and the hover-signal was not consumed.
   * @param[in] event The hover event.
   * @return True if the event should be consumed.
   */
  virtual bool OnHoverEvent( const HoverEvent& event )
  {
    return false;
  }

  /**
   * For use in derived classes.
   * This is only called if the mouse wheel signal was not consumed.
   * @param[in] event The mouse event.
   * @return True if the event should be consumed.
   */
  virtual bool OnMouseWheelEvent( const MouseWheelEvent& event )
  {
    return false;
  }

  /**
   * @brief Ensure the relayout data is allocated
   */
  void EnsureRelayoutData() const;

  /**
   * @brief Apply the size set policy to the input size
   *
   * @param[in] size The size to apply the policy to
   * @return Return the adjusted size
   */
  Vector2 ApplySizeSetPolicy( const Vector2 size );

protected:

  StagePtr mStage;                ///< Used to send messages to Node; valid until Core destruction
  Actor* mParent;                 ///< Each actor (except the root) can have one parent
  ActorContainer* mChildren;      ///< Container of referenced actors
  const SceneGraph::Node* mNode;  ///< Not owned
  Vector3* mParentOrigin;         ///< NULL means ParentOrigin::DEFAULT. ParentOrigin is non-animatable
  Vector3* mAnchorPoint;          ///< NULL means AnchorPoint::DEFAULT. AnchorPoint is non-animatable

  struct RelayoutData;
  mutable RelayoutData* mRelayoutData; ///< Struct to hold optional collection of relayout variables

#ifdef DYNAMICS_SUPPORT
  DynamicsData* mDynamicsData; ///< optional physics data
#endif

  ActorGestureData* mGestureData;   ///< Optional Gesture data. Only created when actor requires gestures

  ActorAttachmentPtr mAttachment;   ///< Optional referenced attachment

  // Signals
  Dali::Actor::TouchSignalType             mTouchedSignal;
  Dali::Actor::HoverSignalType             mHoveredSignal;
  Dali::Actor::MouseWheelEventSignalType   mMouseWheelEventSignal;
  Dali::Actor::OnStageSignalType           mOnStageSignal;
  Dali::Actor::OffStageSignalType          mOffStageSignal;
  Dali::Actor::OnRelayoutSignalType        mOnRelayoutSignal;

  Vector3         mTargetSize;       ///< Event-side storage for size (not a pointer as most actors will have a size)
  Vector3         mTargetPosition;   ///< Event-side storage for position (not a pointer as most actors will have a position)

  std::string     mName;      ///< Name of the actor
  unsigned int    mId;        ///< A unique ID to identify the actor starting from 1, and 0 is reserved

  const bool mIsRoot                               : 1; ///< Flag to identify the root actor
  const bool mIsRenderable                         : 1; ///< Flag to identify that this is a renderable actor
  const bool mIsLayer                              : 1; ///< Flag to identify that this is a layer
  bool mIsOnStage                                  : 1; ///< Flag to identify whether the actor is on-stage
  bool mIsDynamicsRoot                             : 1; ///< Flag to identify if this is the dynamics world root
  bool mSensitive                                  : 1; ///< Whether the actor emits touch event signals
  bool mLeaveRequired                              : 1; ///< Whether a touch event signal is emitted when the a touch leaves the actor's bounds
  bool mKeyboardFocusable                          : 1; ///< Whether the actor should be focusable by keyboard navigation
  bool mDerivedRequiresTouch                       : 1; ///< Whether the derived actor type requires touch event signals
  bool mDerivedRequiresHover                       : 1; ///< Whether the derived actor type requires hover event signals
  bool mDerivedRequiresMouseWheelEvent             : 1; ///< Whether the derived actor type requires mouse wheel event signals
  bool mOnStageSignalled                           : 1; ///< Set to true before OnStageConnection signal is emitted, and false before OnStageDisconnection
  bool mInheritOrientation                         : 1; ///< Cached: Whether the parent's orientation should be inherited.
  bool mInheritScale                               : 1; ///< Cached: Whether the parent's scale should be inherited.
  DrawMode::Type mDrawMode                         : 2; ///< Cached: How the actor and its children should be drawn
  PositionInheritanceMode mPositionInheritanceMode : 2; ///< Cached: Determines how position is inherited
  ColorMode mColorMode                             : 2; ///< Cached: Determines whether mWorldColor is inherited

private:

  static ActorContainer mNullChildren;  ///< Empty container (shared by all actors, returned by GetChildren() const)
  static unsigned int mActorCounter;    ///< A counter to track the actor instance creation

};

} // namespace Internal

// Helpers for public-api forwarding methods

inline Internal::Actor& GetImplementation( Dali::Actor& actor )
{
  DALI_ASSERT_ALWAYS( actor && "Actor handle is empty" );

  BaseObject& handle = actor.GetBaseObject();

  return static_cast< Internal::Actor& >( handle );
}

inline const Internal::Actor& GetImplementation( const Dali::Actor& actor )
{
  DALI_ASSERT_ALWAYS( actor && "Actor handle is empty" );

  const BaseObject& handle = actor.GetBaseObject();

  return static_cast< const Internal::Actor& >( handle );
}

} // namespace Dali

#endif // __DALI_INTERNAL_ACTOR_H__<|MERGE_RESOLUTION|>--- conflicted
+++ resolved
@@ -1206,8 +1206,8 @@
   /**
    * @copydoc Dali::Actor::GetMaximumSize
    */
-<<<<<<< HEAD
-  float GetMaximumSize( Dimension dimension ) const;
+  float GetMaximumSize( Dimension::Type dimension ) const;
+  
   /**
    * @copydoc Dali::Actor::AddRenderer()
    */
@@ -1232,9 +1232,6 @@
    * @copydoc Dali::Actor::RemoveRenderer()
    */
   void RemoveRenderer( unsigned int index );
-=======
-  float GetMaximumSize( Dimension::Type dimension ) const;
->>>>>>> 56d2c35b
 
 #ifdef DYNAMICS_SUPPORT
 
