--- conflicted
+++ resolved
@@ -41,11 +41,7 @@
 class ImageFactory;
 class ShaderFactory;
 class GestureEventProcessor;
-<<<<<<< HEAD
-=======
-class EmojiFactory;
 class RelayoutController;
->>>>>>> c72d83ab
 
 namespace SceneGraph
 {
@@ -150,21 +146,12 @@
    */
   GestureEventProcessor& GetGestureEventProcessor();
 
-<<<<<<< HEAD
-=======
-  /**
-   * Returns the Emoji factory.
-   * @return a reference to the Emoji factory.
-   */
-  EmojiFactory& GetEmojiFactory();
-
   /**
    * Return the relayout controller
    * @Return Return a reference to the relayout controller
    */
   RelayoutController& GetRelayoutController();
 
->>>>>>> c72d83ab
 private:
 
   Core* mCore;                            ///< reference to core
