--- conflicted
+++ resolved
@@ -410,24 +410,6 @@
   RequestUpdateTextureMessage(  mEventThreadServices, mResourceManager, id, uploadArray );
 }
 
-<<<<<<< HEAD
-=======
-ResourceTicketPtr ResourceClient::AllocateMesh( OwnerPointer<MeshData>& meshData )
-{
-  ResourceTicketPtr newTicket;
-  const ResourceId newId = ++(mImpl->mNextId);
-  MeshResourceType meshResourceType; // construct first as no copy ctor (needed to bind ref to object)
-  ResourceTypePath typePath(meshResourceType, "");
-  newTicket = new ResourceTicket(*this, newId, typePath);
-  mImpl->mTickets.insert(TicketPair(newId, newTicket.Get()));
-
-  DALI_LOG_INFO(Debug::Filter::gResource, Debug::General, "ResourceClient: AllocateMesh() New id = %u\n", newId);
-  RequestAllocateMeshMessage( mEventThreadServices, mResourceManager, newId, meshData );
-
-  return newTicket;
-}
-
->>>>>>> c72d83ab
 void ResourceClient::UpdateBitmapArea( ResourceTicketPtr ticket, RectArea& updateArea )
 {
   DALI_ASSERT_DEBUG( ticket );
@@ -445,8 +427,6 @@
                               yOffset );
 }
 
-<<<<<<< HEAD
-=======
 
 void ResourceClient::UploadBitmap( ResourceId destId,Integration::BitmapPtr bitmap, std::size_t xOffset, std::size_t yOffset)
 {
@@ -458,24 +438,6 @@
                               yOffset );
 }
 
-void ResourceClient::UpdateMesh( ResourceTicketPtr ticket, const Dali::MeshData& meshData )
-{
-  DALI_ASSERT_DEBUG( ticket );
-
-  ResourcePolicy::Discardable discardable = ResourcePolicy::RETAIN;
-  if( mImpl->mDataRetentionPolicy == ResourcePolicy::DALI_DISCARDS_ALL_DATA )
-  {
-    discardable = ResourcePolicy::DISCARD;
-  }
-
-  RequestUpdateMeshMessage( mEventThreadServices,
-                            mResourceManager,
-                            ticket->GetId(),
-                            meshData,
-                            discardable );
-}
-
->>>>>>> c72d83ab
 Bitmap* ResourceClient::GetBitmap(ResourceTicketPtr ticket)
 {
   DALI_ASSERT_DEBUG( ticket );
