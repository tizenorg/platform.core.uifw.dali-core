--- conflicted
+++ resolved
@@ -55,7 +55,6 @@
 #include <dali/internal/update/node-attachments/scene-graph-camera-attachment.h>
 #include <dali/internal/update/node-attachments/scene-graph-renderer-attachment.h>
 #include <dali/internal/update/node-attachments/scene-graph-image-attachment.h>
-#include <dali/internal/update/node-attachments/scene-graph-text-attachment.h>
 #include <dali/internal/update/nodes/node.h>
 #include <dali/internal/update/nodes/scene-graph-layer.h>
 #include <dali/internal/update/queue/update-message-queue.h>
@@ -434,8 +433,7 @@
   node->Attach( *attachment ); // node takes ownership
 
   // @todo MESH_REWORK Remove after merge of SceneGraph::RenderableAttachment and SceneGraph::RendererAttachment
-  if( dynamic_cast<SceneGraph::ImageAttachment*>( attachment ) != NULL ||
-      dynamic_cast<SceneGraph::TextAttachment*>( attachment ) != NULL )
+  if( dynamic_cast<SceneGraph::ImageAttachment*>( attachment ) != NULL )
   {
     attachment->Initialize( *mImpl->sceneController, mSceneGraphBuffers.GetUpdateBufferIndex() );
   }
@@ -830,13 +828,8 @@
 {
   PERF_MONITOR_START(PerformanceMonitor::APPLY_CONSTRAINTS);
 
-<<<<<<< HEAD
   BufferIndex bufferIndex = mSceneGraphBuffers.GetUpdateBufferIndex();
 
-  mImpl->activeConstraints = 0;
-
-=======
->>>>>>> 56d2c35b
   // constrain custom objects... (in construction order)
   OwnerContainer< PropertyOwner* >& customObjects = mImpl->customObjects;
 
@@ -844,30 +837,18 @@
   for ( OwnerContainer< PropertyOwner* >::Iterator iter = customObjects.Begin(); endIter != iter; ++iter )
   {
     PropertyOwner& object = **iter;
-<<<<<<< HEAD
-    mImpl->activeConstraints += ConstrainPropertyOwner( object, bufferIndex );
-=======
-    ConstrainPropertyOwner( object, mSceneGraphBuffers.GetUpdateBufferIndex() );
->>>>>>> 56d2c35b
+    ConstrainPropertyOwner( object, bufferIndex );
   }
 
   // constrain nodes... (in Depth First traversal order)
   if ( mImpl->root )
   {
-<<<<<<< HEAD
-    mImpl->activeConstraints += ConstrainNodes( *(mImpl->root), bufferIndex );
-=======
-    ConstrainNodes( *(mImpl->root), mSceneGraphBuffers.GetUpdateBufferIndex() );
->>>>>>> 56d2c35b
+    ConstrainNodes( *(mImpl->root), bufferIndex );
   }
 
   if ( mImpl->systemLevelRoot )
   {
-<<<<<<< HEAD
-    mImpl->activeConstraints += ConstrainNodes( *(mImpl->systemLevelRoot), bufferIndex );
-=======
-    ConstrainNodes( *(mImpl->systemLevelRoot), mSceneGraphBuffers.GetUpdateBufferIndex() );
->>>>>>> 56d2c35b
+    ConstrainNodes( *(mImpl->systemLevelRoot), bufferIndex );
   }
 
   // constrain other property-owners after nodes as they are more likely to depend on a node's
@@ -885,11 +866,7 @@
   for ( RenderTaskList::RenderTaskContainer::ConstIterator iter = systemLevelTasks.Begin(); iter != systemLevelTasks.End(); ++iter )
   {
     RenderTask& task = **iter;
-<<<<<<< HEAD
-    mImpl->activeConstraints += ConstrainPropertyOwner( task, bufferIndex );
-=======
-    ConstrainPropertyOwner( task, mSceneGraphBuffers.GetUpdateBufferIndex() );
->>>>>>> 56d2c35b
+    ConstrainPropertyOwner( task, bufferIndex );
   }
 
   // Constrain render-tasks
@@ -898,27 +875,14 @@
   for ( RenderTaskList::RenderTaskContainer::ConstIterator iter = tasks.Begin(); iter != tasks.End(); ++iter )
   {
     RenderTask& task = **iter;
-<<<<<<< HEAD
-    mImpl->activeConstraints += ConstrainPropertyOwner( task, bufferIndex );
+    ConstrainPropertyOwner( task, bufferIndex );
   }
 
   // Constrain Materials and geometries
-  mImpl->activeConstraints += mImpl->materials.ConstrainObjects( bufferIndex );
-  mImpl->activeConstraints += mImpl->geometries.ConstrainObjects( bufferIndex );
-  mImpl->activeConstraints += mImpl->samplers.ConstrainObjects( bufferIndex );
-  mImpl->activeConstraints += mImpl->propertyBuffers.ConstrainObjects( bufferIndex );
-=======
-    ConstrainPropertyOwner( task, mSceneGraphBuffers.GetUpdateBufferIndex() );
-  }
-
-  // constrain meshes (in construction order)
-  AnimatableMeshContainer& meshes = mImpl->animatableMeshes;
-  for ( AnimatableMeshIter iter = meshes.Begin(); iter != meshes.End(); ++iter )
-  {
-    AnimatableMesh& mesh = **iter;
-    ConstrainPropertyOwner( mesh, mSceneGraphBuffers.GetUpdateBufferIndex() );
-  }
->>>>>>> 56d2c35b
+  mImpl->materials.ConstrainObjects( bufferIndex );
+  mImpl->geometries.ConstrainObjects( bufferIndex );
+  mImpl->samplers.ConstrainObjects( bufferIndex );
+  mImpl->propertyBuffers.ConstrainObjects( bufferIndex );
 
   // constrain shaders... (in construction order)
   ShaderContainer& shaders = mImpl->shaders;
@@ -926,11 +890,7 @@
   for ( ShaderIter iter = shaders.Begin(); iter != shaders.End(); ++iter )
   {
     Shader& shader = **iter;
-<<<<<<< HEAD
-    mImpl->activeConstraints += ConstrainPropertyOwner( shader, bufferIndex );
-=======
-    ConstrainPropertyOwner( shader, mSceneGraphBuffers.GetUpdateBufferIndex() );
->>>>>>> 56d2c35b
+    ConstrainPropertyOwner( shader, bufferIndex );
   }
 
   PERF_MONITOR_END(PerformanceMonitor::APPLY_CONSTRAINTS);
