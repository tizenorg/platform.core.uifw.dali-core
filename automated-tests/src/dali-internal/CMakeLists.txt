SET(PKG_NAME "dali-internal")

SET(EXEC_NAME "tct-${PKG_NAME}-core")
SET(RPM_NAME "core-${PKG_NAME}-tests")

SET(CAPI_LIB "dali-internal")

SET(TC_SOURCES
<<<<<<< HEAD
        utc-Dali-Atlas.cpp
        utc-Dali-Context.cpp
        utc-Dali-Constrainer.cpp
        utc-Dali-DistanceField.cpp
        utc-Dali-DynamicsBodyConfig.cpp
        utc-Dali-DynamicsShape.cpp
        utc-Dali-DynamicsWorld.cpp
        utc-Dali-DynamicsWorldConfig.cpp
        utc-Dali-Hash.cpp
        utc-Dali-HitTestAlgorithm.cpp
        utc-Dali-Material.cpp
        utc-Dali-Mutex.cpp
        utc-Dali-Scripting.cpp
=======
>>>>>>> 8fe9a060
        utc-Dali-Internal-Handles.cpp
        utc-Dali-Internal-ImageFactory.cpp
        utc-Dali-Internal-ResourceClient.cpp
        utc-Dali-Internal-Image-Culling.cpp
        utc-Dali-Internal-FixedSizeMemoryPool.cpp
        utc-Dali-Internal-MemoryPoolObjectAllocator.cpp
        utc-Dali-Internal-RelayoutController.cpp
        utc-Dali-Internal-FrustumCulling.cpp
)

LIST(APPEND TC_SOURCES
<<<<<<< HEAD
        ../dali/dali-test-suite-utils/mesh-builder.cpp
=======
        ../dali-devel/mesh-builder.cpp
>>>>>>> 8fe9a060
        ../dali/dali-test-suite-utils/test-harness.cpp
        ../dali/dali-test-suite-utils/dali-test-suite-utils.cpp
        ../dali/dali-test-suite-utils/test-application.cpp
        ../dali/dali-test-suite-utils/test-dynamics.cpp
        ../dali/dali-test-suite-utils/test-gesture-manager.cpp
        ../dali/dali-test-suite-utils/test-gl-abstraction.cpp
        ../dali/dali-test-suite-utils/test-gl-sync-abstraction.cpp
        ../dali/dali-test-suite-utils/test-native-image.cpp
        ../dali/dali-test-suite-utils/test-platform-abstraction.cpp
        ../dali/dali-test-suite-utils/test-render-controller.cpp
        ../dali/dali-test-suite-utils/test-trace-call-stack.cpp
)

PKG_CHECK_MODULES(${CAPI_LIB} REQUIRED
     dali-core
)

SET(CMAKE_CXX_FLAGS  "${CMAKE_CXX_FLAGS} ${${CAPI_LIB}_CFLAGS_OTHER} -O0 -ggdb --coverage -Wall -Werror=return-type")

FOREACH(directory ${${CAPI_LIB}_LIBRARY_DIRS})
    SET(CMAKE_CXX_LINK_FLAGS "${CMAKE_CXX_LINK_FLAGS} -L${directory}")
ENDFOREACH(directory ${CAPI_LIB_LIBRARY_DIRS})

INCLUDE_DIRECTORIES(
    ../../..
    .
    ${${CAPI_LIB}_INCLUDE_DIRS}
    ../dali/dali-test-suite-utils
    ../dali-devel
)

ADD_EXECUTABLE(${EXEC_NAME} ${EXEC_NAME}.cpp ${TC_SOURCES})
TARGET_LINK_LIBRARIES(${EXEC_NAME}
    ${${CAPI_LIB}_LIBRARIES}
)

INSTALL(PROGRAMS ${EXEC_NAME}
    DESTINATION ${BIN_DIR}/${EXEC_NAME}
)<|MERGE_RESOLUTION|>--- conflicted
+++ resolved
@@ -6,22 +6,6 @@
 SET(CAPI_LIB "dali-internal")
 
 SET(TC_SOURCES
-<<<<<<< HEAD
-        utc-Dali-Atlas.cpp
-        utc-Dali-Context.cpp
-        utc-Dali-Constrainer.cpp
-        utc-Dali-DistanceField.cpp
-        utc-Dali-DynamicsBodyConfig.cpp
-        utc-Dali-DynamicsShape.cpp
-        utc-Dali-DynamicsWorld.cpp
-        utc-Dali-DynamicsWorldConfig.cpp
-        utc-Dali-Hash.cpp
-        utc-Dali-HitTestAlgorithm.cpp
-        utc-Dali-Material.cpp
-        utc-Dali-Mutex.cpp
-        utc-Dali-Scripting.cpp
-=======
->>>>>>> 8fe9a060
         utc-Dali-Internal-Handles.cpp
         utc-Dali-Internal-ImageFactory.cpp
         utc-Dali-Internal-ResourceClient.cpp
@@ -33,11 +17,7 @@
 )
 
 LIST(APPEND TC_SOURCES
-<<<<<<< HEAD
         ../dali/dali-test-suite-utils/mesh-builder.cpp
-=======
-        ../dali-devel/mesh-builder.cpp
->>>>>>> 8fe9a060
         ../dali/dali-test-suite-utils/test-harness.cpp
         ../dali/dali-test-suite-utils/dali-test-suite-utils.cpp
         ../dali/dali-test-suite-utils/test-application.cpp
